AUTOMAKE_OPTIONS = gnu
SUBDIRS = ocf
DIST_SUBDIRS = gtest ocf leveldb libs3

EXTRA_DIST = \
	libs3/COPYING \
	libs3/ChangeLog \
	libs3/GNUmakefile \
	libs3/GNUmakefile.mingw \
	libs3/GNUmakefile.osx \
	libs3/INSTALL \
	libs3/LICENSE \
	libs3/README \
	libs3/TODO \
	libs3/archlinux \
	libs3/debian \
	libs3/doxyfile \
	libs3/inc \
	libs3/libs3.spec \
	libs3/mswin \
	libs3/src \
	libs3/test

CLEANFILES =
bin_PROGRAMS =
# like bin_PROGRAMS, but these targets are only built for debug builds
bin_DEBUGPROGRAMS =
sbin_PROGRAMS =
sbin_SCRIPTS = \
	ceph-disk-prepare \
	ceph-disk-activate \
	ceph-create-keys
bin_SCRIPTS = ceph-run $(srcdir)/ceph-clsinfo ceph-debugpack ceph-rbdnamer
dist_bin_SCRIPTS =
# C/C++ tests to build will be appended to this
check_PROGRAMS =
# tests to actually run on "make check"; if you need extra, non-test,
# executables built, you need to replace this with manual assignments
# target by target
TESTS = $(check_PROGRAMS)

check-local:
	$(srcdir)/test/encoding/check-generated.sh
	$(srcdir)/test/encoding/readable.sh ../ceph-object-corpus

EXTRALIBS = -luuid
if FREEBSD
EXTRALIBS += -lexecinfo
endif
if LINUX
EXTRALIBS += -lrt
endif
if WITH_PROFILER
EXTRALIBS += -lprofiler
endif

LIBGLOBAL_LDA = libglobal.la $(PTHREAD_LIBS) -lm $(CRYPTO_LIBS) $(EXTRALIBS)

LIBOS_LDA = libos.a

if WITH_LIBAIO
LIBOS_LDA += -laio
endif

if WITH_SYSTEM_LEVELDB
LIBOS_LDA += -lleveldb -lsnappy
LEVELDB_INCLUDE =
else
LIBOS_LDA += leveldb/libleveldb.a
SUBDIRS += leveldb
LEVELDB_INCLUDE = -I$(top_srcdir)/src/leveldb/include
endif



# monitor
ceph_mon_SOURCES = ceph_mon.cc
ceph_mon_LDFLAGS = $(AM_LDFLAGS)
ceph_mon_LDADD = libmon.a $(LIBOS_LDA) $(LIBGLOBAL_LDA)
ceph_mon_CXXFLAGS = ${AM_CXXFLAGS} \
	-I$(top_srcdir)/src/leveldb/include
bin_PROGRAMS += ceph-mon

mon_store_converter_SOURCES = \
  mon_store_converter.cc \
	mon/MonitorStore.cc
mon_store_converter_LDFLAGS = ${AM_LDFLAGS}
mon_store_converter_LDADD =  $(LIBOS_LDA) $(LIBGLOBAL_LDA)
mon_store_converter_CXXFLAGS = ${AM_CXXFLAGS} \
	-I$(top_srcdir)/src/leveldb/include
bin_PROGRAMS += mon_store_converter


# osd
ceph_osd_SOURCES = ceph_osd.cc objclass/class_debug.cc \
	       objclass/class_api.cc
ceph_osd_LDADD = libosd.a $(LIBOS_LDA) $(LIBGLOBAL_LDA)
ceph_osd_CXXFLAGS = ${CRYPTO_CXXFLAGS} ${AM_CXXFLAGS} $(LEVELDB_INCLUDE)
bin_PROGRAMS += ceph-osd

if LINUX
ceph_osd_LDADD += -ldl
endif

# mds
ceph_mds_SOURCES = ceph_mds.cc
ceph_mds_LDADD = libmds.a libosdc.la $(LIBGLOBAL_LDA)
bin_PROGRAMS += ceph-mds
ceph_mds_CXXFLAGS = ${AM_CXXFLAGS}

# admin tools
ceph_SOURCES = \
	tools/ceph.cc \
	tools/common.cc \
	mon/PGMap.cc
ceph_LDADD = $(LIBGLOBAL_LDA) $(LIBEDIT_LIBS)
ceph_CXXFLAGS = ${AM_CXXFLAGS}

ceph_conf_SOURCES = ceph_conf.cc
ceph_conf_LDADD = $(LIBGLOBAL_LDA)
ceph_conf_CXXFLAGS = ${AM_CXXFLAGS} \
	-I$(top_srcdir)/src/leveldb/include
ceph_authtool_SOURCES = ceph_authtool.cc
ceph_authtool_LDADD = $(LIBGLOBAL_LDA)
bin_PROGRAMS += ceph ceph-conf ceph-authtool

monmaptool_SOURCES = monmaptool.cc
monmaptool_LDADD = $(LIBGLOBAL_LDA)
crushtool_SOURCES = crushtool.cc
crushtool_LDADD = $(LIBGLOBAL_LDA)
osdmaptool_SOURCES = osdmaptool.cc
osdmaptool_LDADD = $(LIBGLOBAL_LDA)
bin_PROGRAMS += monmaptool crushtool osdmaptool

rgw_dencoder_src = rgw/rgw_dencoder.cc \
                   rgw/rgw_acl.cc

ceph_dencoder_SOURCES = test/encoding/ceph_dencoder.cc ${rgw_dencoder_src}
<<<<<<< HEAD
ceph_dencoder_CXXFLAGS = ${CRYPTO_CXXFLAGS} ${AM_CXXFLAGS}
ceph_dencoder_LDADD = $(LIBGLOBAL_LDA) libcls_lock_client.a libcls_rgw_client.a libosd.a libmds.a $(LIBOS_LDA) libmon.a
=======
ceph_dencoder_CXXFLAGS = ${CRYPTO_CXXFLAGS} ${AM_CXXFLAGS} \
	-I$(top_srcdir)/src/leveldb/include
ceph_dencoder_LDADD = $(LIBGLOBAL_LDA) libosd.a libmds.a $(LIBOS_LDA) libmon.a
>>>>>>> 8fc23ca2
bin_PROGRAMS += ceph-dencoder

mount_ceph_SOURCES = mount/mount.ceph.c common/armor.c common/safe_io.c common/secret.c include/addr_parsing.c
mount_ceph_LDADD = -lkeyutils
if LINUX
sbin_PROGRAMS += mount.ceph
endif

# user tools
cephfs_SOURCES = cephfs.cc
bin_PROGRAMS += cephfs

librados_config_SOURCES = librados-config.cc
librados_config_LDADD = libglobal.la librados.la $(EXTRALIBS) $(CRYPTO_LIBS)
bin_PROGRAMS += librados-config

# synthetic client
ceph_syn_SOURCES = ceph_syn.cc client/SyntheticClient.cc
ceph_syn_LDADD = libclient.la libosdc.la $(LIBGLOBAL_LDA)
bin_PROGRAMS += ceph-syn

base: ceph-mon ceph-osd ceph-mds \
	ceph cephfs \
	ceph-syn \
	rados radosgw librados-config \
	ceph-conf monmaptool osdmaptool crushtool ceph-authtool \
	init-ceph mkcephfs


# fuse targets?
if WITH_FUSE
ceph_fuse_SOURCES = ceph_fuse.cc client/fuse_ll.cc
ceph_fuse_LDADD = -lfuse libclient.la libosdc.la $(LIBGLOBAL_LDA)
ceph_fuse_CXXFLAGS = ${AM_CXXFLAGS}
bin_PROGRAMS += ceph-fuse

endif

# tcmalloc?
if WITH_TCMALLOC
tcmalloc_safety_flags = -fno-builtin-malloc -fno-builtin-calloc -fno-builtin-realloc -fno-builtin-free
ceph_osd_LDADD += -ltcmalloc
ceph_osd_CXXFLAGS += ${tcmalloc_safety_flags}
ceph_osd_SOURCES += perfglue/heap_profiler.cc
ceph_mds_LDADD += -ltcmalloc
ceph_mds_CXXFLAGS += ${tcmalloc_safety_flags}
ceph_mds_SOURCES += perfglue/heap_profiler.cc
ceph_mon_LDADD += -ltcmalloc
ceph_mon_CXXFLAGS += ${tcmalloc_safety_flags}
ceph_mon_SOURCES += perfglue/heap_profiler.cc
if WITH_FUSE
ceph_fuse_LDADD += -ltcmalloc
ceph_fuse_CXXFLAGS += ${tcmalloc_safety_flags}
endif #WITH_FUSE
else
ceph_osd_SOURCES += perfglue/disabled_heap_profiler.cc
ceph_mds_SOURCES += perfglue/disabled_heap_profiler.cc
ceph_mon_SOURCES += perfglue/disabled_heap_profiler.cc
endif # WITH_TCMALLOC

# debug targets
psim_SOURCES = psim.cc
psim_LDADD = $(LIBGLOBAL_LDA)
bin_DEBUGPROGRAMS += psim

test_mutate_SOURCES = test/test_mutate.cc
test_mutate_LDADD = libglobal.la librados.la $(PTHREAD_LIBS) -lm $(CRYPTO_LIBS) $(EXTRALIBS)
bin_DEBUGPROGRAMS += test_mutate

test_rewrite_latency_SOURCES = test/test_rewrite_latency.cc
test_rewrite_latency_LDADD = libcommon.la $(PTHREAD_LIBS) -lm $(CRYPTO_LIBS) $(EXTRALIBS)
bin_DEBUGPROGRAMS += test_rewrite_latency

testmsgr_SOURCES = testmsgr.cc
testmsgr_LDADD = $(LIBGLOBAL_LDA)
bin_DEBUGPROGRAMS += testmsgr

test_ioctls_SOURCES = client/test_ioctls.c
bin_DEBUGPROGRAMS += test_ioctls

dupstore_SOURCES = dupstore.cc
dupstore_LDADD = $(LIBOS_LDA) $(LIBGLOBAL_LDA)
streamtest_SOURCES = streamtest.cc
streamtest_LDADD = $(LIBOS_LDA) $(LIBGLOBAL_LDA)
bin_DEBUGPROGRAMS += dupstore streamtest

test_trans_SOURCES = test_trans.cc
test_trans_LDADD = $(LIBOS_LDA) $(LIBGLOBAL_LDA)
bin_DEBUGPROGRAMS += test_trans

testrados_SOURCES = test/osd/TestRados.cc test/osd/TestOpStat.cc test/osd/Object.cc  test/osd/RadosModel.cc
testrados_LDADD = librados.la $(LIBGLOBAL_LDA)
bin_DEBUGPROGRAMS += testrados

omapbench_SOURCES = test/omap_bench.cc
omapbench_LDADD = librados.la $(LIBGLOBAL_LDA)
bin_DEBUGPROGRAMS += omapbench

kvstorebench_SOURCES = test/kv_store_bench.cc key_value_store/kv_flat_btree_async.cc
kvstorebench_LDADD = librados.la $(LIBGLOBAL_LDA)
bin_DEBUGPROGRAMS += kvstorebench

multi_stress_watch_SOURCES = test/multi_stress_watch.cc test/rados-api/test.cc
multi_stress_watch_LDADD = librados.la $(LIBGLOBAL_LDA)
bin_DEBUGPROGRAMS += multi_stress_watch 

if WITH_BUILD_TESTS
test_libcommon_build_SOURCES = test/test_libcommon_build.cc $(libcommon_files)
test_libcommon_build_LDADD = $(PTHREAD_LIBS) -lm $(CRYPTO_LIBS) $(EXTRALIBS)
bin_DEBUGPROGRAMS += test_libcommon_build

test_librados_build_SOURCES = test/test_libcommon_build.cc $(libcommon_files) $(librados_SOURCES)
test_librados_build_LDADD = $(PTHREAD_LIBS) -lm $(CRYPTO_LIBS) $(EXTRALIBS)
test_librados_build_CXXFLAGS = $(AM_CXXFLAGS)
bin_DEBUGPROGRAMS += test_librados_build

test_librgw_build_SOURCES = test/test_libcommon_build.cc $(libcommon_files) \
			    $(librados_SOURCES) $(librgw_la_SOURCES)
test_librgw_build_LDADD = -lexpat $(PTHREAD_LIBS) -lm $(CRYPTO_LIBS) $(EXTRALIBS)
test_librgw_build_CXXFLAGS = $(AM_CXXFLAGS)
bin_DEBUGPROGRAMS += test_librgw_build

test_libcephfs_build_SOURCES = test/test_libcommon_build.cc $(libcommon_files) \
			    $(libcephfs_la_SOURCES) $(libosdc_la_SOURCES)
test_libcephfs_build_LDADD = -lexpat $(PTHREAD_LIBS) -lm $(CRYPTO_LIBS) $(EXTRALIBS)
test_libcephfs_build_CXXFLAGS = $(AM_CXXFLAGS)
bin_DEBUGPROGRAMS += test_libcephfs_build
endif

if WITH_HADOOPCLIENT
test_libhadoopcephfs_build_SOURCES = test/test_libcommon_build.cc \
         $(libhadoopcephfs_la_SOURCES) $(libcephfs_la_SOURCES) \
	 $(libosdc_la_SOURCES) $(libcommon_files)
test_libhadoopcephfs_build_LDADD = -lexpat $(PTHREAD_LIBS) -lm $(CRYPTO_LIBS) $(EXTRALIBS)
test_libhadoopcephfs_build_CXXFLAGS = $(AM_CXXFLAGS)
bin_DEBUGPROGRAMS += test_libhadoopcephfs_build
endif

##########
BUILT_SOURCES =
lib_LTLIBRARIES = 
noinst_LTLIBRARIES = 
noinst_LIBRARIES =

# libcephfs
libcephfs_la_SOURCES = \
	libcephfs.cc \
	client/Client.cc \
	client/Inode.cc \
	client/MetaRequest.cc
libcephfs_la_CFLAGS= ${CRYPTO_CFLAGS} ${AM_CFLAGS}
libcephfs_la_CXXFLAGS= ${CRYPTO_CXXFLAGS} ${AM_CXXFLAGS}
libcephfs_la_LIBADD = libosdc.la
libcephfs_la_LDFLAGS =  $(PTHREAD_LIBS) $(CRYPTO_LIBS) $(EXTRALIBS) \
            ${AM_LDFLAGS} -version-info 1:0:0 -export-symbols-regex '^ceph_.*'
lib_LTLIBRARIES += libcephfs.la

testceph_SOURCES = client/testceph.cc
testceph_LDADD = libcephfs.la $(PTHREAD_LIBS) -lm $(CRYPTO_LIBS) $(EXTRALIBS)
bin_DEBUGPROGRAMS += testceph

testtimers_SOURCES = test/TestTimers.cc
testtimers_LDADD = $(LIBGLOBAL_LDA)
bin_DEBUGPROGRAMS += testtimers

testsignal_handlers_SOURCES = test/TestSignalHandlers.cc
testsignal_handlers_LDADD = $(LIBGLOBAL_LDA)
bin_DEBUGPROGRAMS += testsignal_handlers

# librados
librados_SOURCES = \
	librados/librados.cc \
	librados/RadosClient.cc \
	librados/IoCtxImpl.cc \
	osdc/Objecter.cc
librados_la_SOURCES = ${librados_SOURCES}
librados_la_CFLAGS = ${CRYPTO_CFLAGS} ${AM_CFLAGS}
librados_la_CXXFLAGS = ${CRYPTO_CXXFLAGS} ${AM_CXXFLAGS}
librados_la_LIBADD = libcommon.la $(PTHREAD_LIBS) $(CRYPTO_LIBS) $(EXTRALIBS)
librados_la_LDFLAGS = ${AM_LDFLAGS} -version-info 2:0:0 -export-symbols-regex '^rados_.*'
lib_LTLIBRARIES += librados.la

if WITH_RADOSGW

# rgw
librgw_a_SOURCES =  \
	rgw/librgw.cc \
	rgw/rgw_acl.cc \
	rgw/rgw_acl_s3.cc \
	rgw/rgw_acl_swift.cc \
	rgw/rgw_xml.cc \
	rgw/rgw_user.cc \
	rgw/rgw_tools.cc \
	rgw/rgw_rados.cc \
	rgw/rgw_op.cc \
	rgw/rgw_common.cc \
	rgw/rgw_cache.cc \
	rgw/rgw_formats.cc \
	rgw/rgw_log.cc \
	rgw/rgw_multi.cc \
	rgw/rgw_gc.cc \
	rgw/rgw_multi_del.cc \
	rgw/rgw_env.cc
librgw_a_CFLAGS = ${CRYPTO_CFLAGS} ${AM_CFLAGS}
librgw_a_CXXFLAGS = ${CRYPTO_CXXFLAGS} ${AM_CXXFLAGS}
noinst_LIBRARIES += librgw.a

my_radosgw_ldadd = \
       libglobal.la librgw.a librados.la libcls_rgw_client.a \
       libcls_lock_client.a libcls_refcount_client.a -lcurl -lexpat \
       $(PTHREAD_LIBS) -lm $(CRYPTO_LIBS) $(EXTRALIBS)

radosgw_SOURCES = \
        rgw/rgw_rest.cc \
        rgw/rgw_rest_swift.cc \
        rgw/rgw_rest_s3.cc \
        rgw/rgw_swift.cc \
	rgw/rgw_swift_auth.cc \
	rgw/rgw_main.cc
radosgw_LDADD = $(my_radosgw_ldadd) -lfcgi
radosgw_CXXFLAGS = ${CRYPTO_CXXFLAGS} ${AM_CXXFLAGS}
bin_PROGRAMS += radosgw

radosgw_admin_SOURCES = rgw/rgw_admin.cc
radosgw_admin_CXXFLAGS = ${CRYPTO_CXXFLAGS} ${AM_CXXFLAGS}
radosgw_admin_LDADD = $(my_radosgw_ldadd)
bin_PROGRAMS += radosgw-admin

rgw_multiparser_SOURCES = rgw/rgw_multiparser.cc
rgw_multiparser_CXXFLAGS = ${CRYPTO_CXXFLAGS} ${AM_CXXFLAGS}
rgw_multiparser_LDADD = $(my_radosgw_ldadd)
bin_DEBUGPROGRAMS += rgw_multiparser

endif

# librbd
librbd_la_SOURCES = \
	librbd/librbd.cc \
	librbd/AioCompletion.cc \
	librbd/AioRequest.cc \
	librbd/cls_rbd_client.cc \
	librbd/ImageCtx.cc \
	librbd/internal.cc \
	librbd/LibrbdWriteback.cc \
	librbd/WatchCtx.cc \
	osdc/ObjectCacher.cc \
	cls/lock/cls_lock_client.cc \
	cls/lock/cls_lock_types.cc \
	cls/lock/cls_lock_ops.cc
librbd_la_CFLAGS = ${AM_CFLAGS}
librbd_la_CXXFLAGS = ${AM_CXXFLAGS}
librbd_la_LIBADD = librados.la
librbd_la_LDFLAGS = ${AM_LDFLAGS} -version-info 1:0:0 \
	-export-symbols-regex '^rbd_.*' $(PTHREAD_LIBS) $(EXTRALIBS) 
lib_LTLIBRARIES += librbd.la

rados_SOURCES = rados.cc rados_import.cc rados_export.cc rados_sync.cc common/obj_bencher.cc
rados_LDADD = libglobal.la libcls_lock_client.a librados.la $(PTHREAD_LIBS) -lm $(CRYPTO_LIBS) $(EXTRALIBS)
bin_PROGRAMS += rados

if WITH_REST_BENCH

rest_bench_SOURCES = tools/rest_bench.cc common/obj_bencher.cc
rest_bench_LDADD = libglobal.la $(PTHREAD_LIBS) -lm $(CRYPTO_LIBS) $(EXTRALIBS)
rest_bench_CXXFLAGS = ${AM_CXXFLAGS}
bin_PROGRAMS += rest-bench

if WITH_SYSTEM_LIBS3
rest_bench_LDADD += -ls3
else
rest_bench_LDADD += libs3/build/lib/libs3.a -lcurl -lxml2
rest_bench_CXXFLAGS += -I$(top_srcdir)/src/libs3/inc
SUBDIRS += libs3
endif

endif

scratchtool_SOURCES = scratchtool.c
scratchtool_LDADD = librados.la $(PTHREAD_LIBS) -lm $(CRYPTO_LIBS) $(EXTRALIBS)
scratchtoolpp_SOURCES = scratchtoolpp.cc
scratchtoolpp_LDADD = librados.la $(PTHREAD_LIBS) -lm
radosacl_SOURCES = radosacl.cc
radosacl_LDADD = librados.la $(PTHREAD_LIBS) -lm $(CRYPTO_LIBS) $(EXTRALIBS)
bin_DEBUGPROGRAMS += scratchtool scratchtoolpp radosacl

rbd_SOURCES = rbd.cc common/fiemap.cc common/secret.c
rbd_CXXFLAGS = ${AM_CXXFLAGS}
rbd_LDADD = libglobal.la librbd.la librados.la $(PTHREAD_LIBS) -lm -lkeyutils $(CRYPTO_LIBS) $(EXTRALIBS)
if LINUX
bin_PROGRAMS += rbd
endif


testcrypto_SOURCES = testcrypto.cc
testcrypto_LDADD =  $(LIBGLOBAL_LDA)
testcrypto_CXXFLAGS = ${CRYPTO_CXXFLAGS} ${AM_CXXFLAGS}
bin_DEBUGPROGRAMS += testcrypto

testkeys_SOURCES = testkeys.cc
testkeys_LDADD = libmon.a $(LIBGLOBAL_LDA) 
testkeys_CXXFLAGS = ${AM_CXXFLAGS}
bin_DEBUGPROGRAMS += testkeys

if WITH_TCMALLOC
testkeys_LDADD += -ltcmalloc
testkeys_CXXFLAGS += ${tcmalloc_safety_flags}
testkeys_SOURCES += perfglue/heap_profiler.cc
endif


## rados object classes

# rbd: rados block device class
libcls_rbd_la_SOURCES = cls_rbd.cc
libcls_rbd_la_CFLAGS = ${AM_CFLAGS}
libcls_rbd_la_CXXFLAGS= ${AM_CXXFLAGS}
libcls_rbd_la_LIBADD = $(PTHREAD_LIBS) $(EXTRALIBS)
libcls_rbd_la_LDFLAGS = ${AM_LDFLAGS} -version-info 1:0:0 -export-symbols-regex '.*__cls_.*'

radoslibdir = $(libdir)/rados-classes
radoslib_LTLIBRARIES = libcls_rbd.la


# lock class
libcls_lock_la_SOURCES = cls/lock/cls_lock.cc
libcls_lock_la_CFLAGS = ${AM_CFLAGS}
libcls_lock_la_CXXFLAGS= ${AM_CXXFLAGS}
libcls_lock_la_LIBADD = $(PTHREAD_LIBS) $(EXTRALIBS)
libcls_lock_la_LDFLAGS = ${AM_LDFLAGS} -version-info 1:0:0 -export-symbols-regex '.*__cls_.*'

radoslib_LTLIBRARIES += libcls_lock.la

# refcount class
libcls_refcount_la_SOURCES = cls/refcount/cls_refcount.cc
libcls_refcount_la_CFLAGS = ${AM_CFLAGS}
libcls_refcount_la_CXXFLAGS= ${AM_CXXFLAGS}
libcls_refcount_la_LIBADD = $(PTHREAD_LIBS) $(EXTRALIBS)
libcls_refcount_la_LDFLAGS = ${AM_LDFLAGS} -version-info 1:0:0 -export-symbols-regex '.*__cls_.*'

radoslib_LTLIBRARIES += libcls_refcount.la


if WITH_RADOSGW
# rgw: rados gateway
libcls_rgw_la_SOURCES = cls/rgw/cls_rgw.cc
libcls_rgw_la_CFLAGS = ${AM_CFLAGS}
libcls_rgw_la_CXXFLAGS= ${AM_CXXFLAGS}
libcls_rgw_la_LIBADD = $(PTHREAD_LIBS) $(EXTRALIBS)
libcls_rgw_la_LDFLAGS = ${AM_LDFLAGS} -version-info 1:0:0 -export-symbols-regex '.*__cls_.*'

radoslib_LTLIBRARIES += libcls_rgw.la
endif

libcls_lock_client_a_SOURCES =  \
	cls/lock/cls_lock_client.cc  \
	cls/lock/cls_lock_types.cc \
	cls/lock/cls_lock_ops.cc
noinst_LIBRARIES += libcls_lock_client.a

libcls_refcount_client_a_SOURCES =  \
	cls/refcount/cls_refcount_client.cc
noinst_LIBRARIES += libcls_refcount_client.a

libcls_rgw_client_a_SOURCES =  \
	cls/rgw/cls_rgw_client.cc \
	cls/rgw/cls_rgw_types.cc \
	cls/rgw/cls_rgw_ops.cc
noinst_LIBRARIES += libcls_rgw_client.a

## hadoop client
if WITH_HADOOPCLIENT
JAVA_BASE = /usr/lib/jvm/java-6-sun
libhadoopcephfs_la_SOURCES = client/hadoop/CephFSInterface.cc
libhadoopcephfs_la_LIBADD = libcephfs.la
libhadoopcephfs_la_CFLAGS = ${AM_CFLAGS}
libhadoopcephfs_la_CXXFLAGS = ${AM_CXXFLAGS}
libhadoopcephfs_la_LDFLAGS = ${AM_LDFLAGS} -version-info 1:0:0 -export-symbols-regex 'hadoopcephfs_.*'
lib_LTLIBRARIES += libhadoopcephfs.la
endif

## key_value_store classes

# key_value_store: key value store class
libcls_kvs_la_SOURCES = key_value_store/cls_kvs.cc
libcls_kvs_la_CFLAGS = ${AM_CFLAGS}
libcls_kvs_la_CXXFLAGS= ${AM_CXXFLAGS}
libcls_kvs_la_LIBADD = $(PTHREAD_LIBS) $(EXTRALIBS)
libcls_kvs_la_LDFLAGS = ${AM_LDFLAGS} -version-info 1:0:0 -export-symbols-regex '.*__cls_.*'

radoslib_LTLIBRARIES += libcls_kvs.la

## System tests
libsystest_la_SOURCES = \
	test/system/cross_process_sem.cc \
	test/system/systest_runnable.cc \
	test/system/systest_settings.cc
libsystest_la_LIBADD = libglobal.la
noinst_LTLIBRARIES += libsystest.la

testrados_list_parallel_SOURCES = \
	test/system/rados_list_parallel.cc \
	test/system/st_rados_create_pool.cc \
	test/system/st_rados_list_objects.cc
testrados_list_parallel_LDADD = libsystest.la librados.la
bin_DEBUGPROGRAMS += testrados_list_parallel

testrados_open_pools_parallel_SOURCES = \
	test/system/rados_open_pools_parallel.cc \
	test/system/st_rados_create_pool.cc
testrados_open_pools_parallel_LDADD = libsystest.la librados.la
bin_DEBUGPROGRAMS += testrados_open_pools_parallel

testrados_delete_pools_parallel_SOURCES = \
	test/system/rados_delete_pools_parallel.cc \
	test/system/st_rados_create_pool.cc \
	test/system/st_rados_delete_pool.cc \
	test/system/st_rados_list_objects.cc
testrados_delete_pools_parallel_LDADD = libsystest.la librados.la
bin_DEBUGPROGRAMS += testrados_delete_pools_parallel

testrados_watch_notify_SOURCES = \
	test/system/rados_watch_notify.cc \
	test/system/st_rados_create_pool.cc \
	test/system/st_rados_delete_pool.cc \
	test/system/st_rados_delete_objs.cc \
	test/system/st_rados_watch.cc \
	test/system/st_rados_notify.cc
testrados_watch_notify_LDADD = libsystest.la librados.la
bin_DEBUGPROGRAMS += testrados_watch_notify

bench_log_SOURCES = \
	test/bench_log.cc
bench_log_LDADD = libcommon.la libglobal.la $(PTHREAD_LIBS) -lm $(CRYPTO_LIBS) $(EXTRALIBS)
bin_DEBUGPROGRAMS += bench_log

## unit tests

# target to build but not run the unit tests
unittests:: $(check_PROGRAMS)

UNITTEST_CXXFLAGS = \
	-I$(top_srcdir)/src/gtest/include \
	-I$(top_builddir)/src/gtest/include
UNITTEST_STATIC_LDADD = \
	$(top_builddir)/src/gtest/lib/libgtest.a \
	$(top_builddir)/src/gtest/lib/libgtest_main.a \
	$(PTHREAD_LIBS)
UNITTEST_LDADD = ${UNITTEST_STATIC_LDADD}

unittest_encoding_SOURCES = test/encoding.cc
unittest_encoding_LDADD = libcephfs.la librados.la $(PTHREAD_LIBS) -lm \
			  ${UNITTEST_LDADD}
unittest_encoding_CXXFLAGS = ${AM_CXXFLAGS} ${UNITTEST_CXXFLAGS} \
		     -fno-strict-aliasing
check_PROGRAMS += unittest_encoding

unittest_addrs_SOURCES = test/test_addrs.cc
unittest_addrs_CXXFLAGS = ${AM_CXXFLAGS} ${UNITTEST_CXXFLAGS}
unittest_addrs_LDADD = libglobal.la $(PTHREAD_LIBS) -lm ${UNITTEST_LDADD} $(CRYPTO_LIBS) $(EXTRALIBS)
check_PROGRAMS += unittest_addrs

unittest_workqueue_SOURCES = test/test_workqueue.cc
unittest_workqueue_CXXFLAGS = ${AM_CXXFLAGS} ${UNITTEST_CXXFLAGS}
unittest_workqueue_LDADD = libglobal.la $(PTHREAD_LIBS) -lm ${UNITTEST_LDADD} $(CRYPTO_LIBS) $(EXTRALIBS)
check_PROGRAMS += unittest_workqueue

unittest_prebufferedstreambuf_SOURCES = test/test_prebufferedstreambuf.cc common/PrebufferedStreambuf.cc
unittest_prebufferedstreambuf_CXXFLAGS = ${AM_CXXFLAGS} ${UNITTEST_CXXFLAGS}
unittest_prebufferedstreambuf_LDADD = ${UNITTEST_LDADD} $(EXTRALIBS)
check_PROGRAMS += unittest_prebufferedstreambuf

unittest_str_list_SOURCES = test/test_str_list.cc
unittest_str_list_CXXFLAGS = ${AM_CXXFLAGS} ${UNITTEST_CXXFLAGS}
unittest_str_list_LDADD = libglobal.la $(PTHREAD_LIBS) -lm ${UNITTEST_LDADD} $(CRYPTO_LIBS) $(EXTRALIBS)
check_PROGRAMS += unittest_str_list

unittest_log_SOURCES = log/test.cc common/PrebufferedStreambuf.cc
unittest_log_LDFLAGS = $(PTHREAD_CFLAGS) ${AM_LDFLAGS}
unittest_log_LDADD = libcommon.la ${UNITTEST_LDADD}
unittest_log_CXXFLAGS = ${AM_CXXFLAGS} ${UNITTEST_CXXFLAGS} -O2
check_PROGRAMS += unittest_log

unittest_base64_SOURCES = test/base64.cc
unittest_base64_LDFLAGS = $(PTHREAD_CFLAGS) ${AM_LDFLAGS}
unittest_base64_LDADD = libcephfs.la -lm ${UNITTEST_LDADD}
unittest_base64_CXXFLAGS = ${AM_CXXFLAGS} ${UNITTEST_CXXFLAGS}
check_PROGRAMS += unittest_base64

unittest_ceph_argparse_SOURCES = test/ceph_argparse.cc
unittest_ceph_argparse_LDFLAGS = $(PTHREAD_CFLAGS) ${AM_LDFLAGS}
unittest_ceph_argparse_LDADD = libglobal.la ${UNITTEST_LDADD}
unittest_ceph_argparse_CXXFLAGS = ${AM_CXXFLAGS} ${UNITTEST_CXXFLAGS}
check_PROGRAMS += unittest_ceph_argparse

unittest_osd_types_SOURCES = test/test_osd_types.cc
unittest_osd_types_CXXFLAGS = ${AM_CXXFLAGS} ${UNITTEST_CXXFLAGS}
unittest_osd_types_LDADD = libglobal.la libcommon.la $(PTHREAD_LIBS) -lm ${UNITTEST_LDADD} $(CRYPTO_LIBS) $(EXTRALIBS)
check_PROGRAMS += unittest_osd_types

unittest_gather_SOURCES = test/gather.cc
unittest_gather_LDADD = ${LIBGLOBAL_LDA} ${UNITTEST_LDADD}
unittest_gather_CXXFLAGS = ${AM_CXXFLAGS} ${UNITTEST_CXXFLAGS}
check_PROGRAMS += unittest_gather

unittest_run_cmd_SOURCES = test/run_cmd.cc
unittest_run_cmd_LDADD = libcephfs.la ${UNITTEST_LDADD}
unittest_run_cmd_CXXFLAGS = ${AM_CXXFLAGS} ${UNITTEST_CXXFLAGS}
check_PROGRAMS += unittest_run_cmd

unittest_signals_SOURCES = test/signals.cc
unittest_signals_LDADD = ${LIBGLOBAL_LDA} ${UNITTEST_LDADD}
unittest_signals_CXXFLAGS = ${AM_CXXFLAGS} ${UNITTEST_CXXFLAGS}
check_PROGRAMS += unittest_signals

unittest_simple_spin_SOURCES = test/simple_spin.cc
unittest_simple_spin_LDADD = libcephfs.la ${UNITTEST_LDADD}
unittest_simple_spin_CXXFLAGS = ${AM_CXXFLAGS} ${UNITTEST_CXXFLAGS}
check_PROGRAMS += unittest_simple_spin

unittest_librados_SOURCES = test/librados.cc
unittest_librados_LDFLAGS = $(PTHREAD_CFLAGS) ${AM_LDFLAGS}
unittest_librados_LDADD = librados.la ${UNITTEST_LDADD}
unittest_librados_CXXFLAGS = ${AM_CXXFLAGS} ${UNITTEST_CXXFLAGS}
check_PROGRAMS += unittest_librados

unittest_bufferlist_SOURCES = test/bufferlist.cc
unittest_bufferlist_LDADD = ${UNITTEST_LDADD} $(LIBGLOBAL_LDA) 
unittest_bufferlist_CXXFLAGS = ${AM_CXXFLAGS} ${UNITTEST_CXXFLAGS}
check_PROGRAMS += unittest_bufferlist

unittest_crypto_SOURCES = test/crypto.cc
unittest_crypto_LDFLAGS = ${CRYPTO_LDFLAGS} ${AM_LDFLAGS}
unittest_crypto_LDADD =  ${LIBGLOBAL_LDA} ${UNITTEST_LDADD}
unittest_crypto_CXXFLAGS = ${CRYPTO_CXXFLAGS} ${AM_CXXFLAGS} ${UNITTEST_CXXFLAGS}
check_PROGRAMS += unittest_crypto

unittest_perf_counters_SOURCES = test/perf_counters.cc
unittest_perf_counters_LDFLAGS = ${AM_LDFLAGS}
unittest_perf_counters_LDADD =  ${LIBGLOBAL_LDA} ${UNITTEST_LDADD}
unittest_perf_counters_CXXFLAGS = ${AM_CXXFLAGS} ${UNITTEST_CXXFLAGS}
check_PROGRAMS += unittest_perf_counters

unittest_admin_socket_SOURCES = test/admin_socket.cc
unittest_admin_socket_LDFLAGS = ${AM_LDFLAGS}
unittest_admin_socket_LDADD =  ${LIBGLOBAL_LDA} ${UNITTEST_LDADD} libcommon.la
unittest_admin_socket_CXXFLAGS = ${AM_CXXFLAGS} ${UNITTEST_CXXFLAGS}
check_PROGRAMS += unittest_admin_socket

unittest_ceph_crypto_SOURCES = test/ceph_crypto.cc
unittest_ceph_crypto_LDFLAGS = ${CRYPTO_LDFLAGS} ${AM_LDFLAGS}
unittest_ceph_crypto_LDADD = ${UNITTEST_LDADD} $(LIBGLOBAL_LDA)
unittest_ceph_crypto_CXXFLAGS = ${CRYPTO_CXXFLAGS} ${AM_CXXFLAGS} ${UNITTEST_CXXFLAGS}
check_PROGRAMS += unittest_ceph_crypto

unittest_utf8_SOURCES = test/utf8.cc
unittest_utf8_LDFLAGS = $(PTHREAD_CFLAGS) ${AM_LDFLAGS}
unittest_utf8_LDADD = ${UNITTEST_LDADD} $(LIBGLOBAL_LDA)
unittest_utf8_CXXFLAGS = ${AM_CXXFLAGS} ${UNITTEST_CXXFLAGS}
check_PROGRAMS += unittest_utf8

unittest_mime_SOURCES = test/mime.cc
unittest_mime_LDFLAGS = $(PTHREAD_CFLAGS) ${AM_LDFLAGS}
unittest_mime_LDADD = ${UNITTEST_LDADD} $(LIBGLOBAL_LDA)
unittest_mime_CXXFLAGS = ${AM_CXXFLAGS} ${UNITTEST_CXXFLAGS}
check_PROGRAMS += unittest_mime

unittest_escape_SOURCES = test/escape.cc
unittest_escape_LDFLAGS = $(PTHREAD_CFLAGS) ${AM_LDFLAGS}
unittest_escape_LDADD = ${UNITTEST_LDADD} $(LIBGLOBAL_LDA)
unittest_escape_CXXFLAGS = ${AM_CXXFLAGS} ${UNITTEST_CXXFLAGS}
check_PROGRAMS += unittest_escape

unittest_strtol_SOURCES = test/strtol.cc
unittest_strtol_LDFLAGS = $(PTHREAD_CFLAGS) ${AM_LDFLAGS}
unittest_strtol_LDADD = ${UNITTEST_LDADD} $(LIBGLOBAL_LDA)
unittest_strtol_CXXFLAGS = ${AM_CXXFLAGS} ${UNITTEST_CXXFLAGS}
check_PROGRAMS += unittest_strtol

unittest_confutils_SOURCES = test/confutils.cc
unittest_confutils_LDFLAGS = $(PTHREAD_CFLAGS) ${AM_LDFLAGS}
unittest_confutils_LDADD = ${UNITTEST_LDADD} $(LIBGLOBAL_LDA)
unittest_confutils_CXXFLAGS = ${AM_CXXFLAGS} ${UNITTEST_CXXFLAGS}
check_PROGRAMS += unittest_confutils

unittest_heartbeatmap_SOURCES = test/heartbeat_map.cc common/HeartbeatMap.cc
unittest_heartbeatmap_LDFLAGS = $(PTHREAD_CFLAGS) ${AM_LDFLAGS}
unittest_heartbeatmap_LDADD = ${UNITTEST_LDADD} $(LIBGLOBAL_LDA)
unittest_heartbeatmap_CXXFLAGS = ${AM_CXXFLAGS} ${UNITTEST_CXXFLAGS}
check_PROGRAMS += unittest_heartbeatmap

unittest_formatter_SOURCES = test/formatter.cc rgw/rgw_formats.cc
unittest_formatter_LDFLAGS = $(PTHREAD_CFLAGS) ${AM_LDFLAGS}
unittest_formatter_LDADD = ${UNITTEST_LDADD} $(LIBGLOBAL_LDA)
unittest_formatter_CXXFLAGS = ${AM_CXXFLAGS} ${UNITTEST_CXXFLAGS}
check_PROGRAMS += unittest_formatter

unittest_libcephfs_config_SOURCES = test/libcephfs_config.cc
unittest_libcephfs_config_LDFLAGS = $(PTHREAD_CFLAGS) ${AM_LDFLAGS}
unittest_libcephfs_config_LDADD =  libcephfs.la ${UNITTEST_LDADD}
unittest_libcephfs_config_CXXFLAGS = ${CRYPTO_CFLAGS} ${AM_CXXFLAGS} ${UNITTEST_CXXFLAGS}
check_PROGRAMS += unittest_libcephfs_config

unittest_librados_config_SOURCES = test/librados_config.cc
unittest_librados_config_LDFLAGS = $(PTHREAD_CFLAGS) ${AM_LDFLAGS}
unittest_librados_config_LDADD =  librados.la ${UNITTEST_LDADD}
unittest_librados_config_CXXFLAGS = ${CRYPTO_CFLAGS} ${AM_CXXFLAGS} ${UNITTEST_CXXFLAGS}
check_PROGRAMS += unittest_librados_config

#unittest_librgw_link_SOURCES = test/librgw_link.cc
#unittest_librgw_link_LDFLAGS = $(PTHREAD_CFLAGS) ${AM_LDFLAGS}
#unittest_librgw_link_LDADD =  librgw.la ${UNITTEST_LDADD}
#unittest_librgw_link_CXXFLAGS = ${CRYPTO_CFLAGS} ${AM_CXXFLAGS} ${UNITTEST_CXXFLAGS}
#check_PROGRAMS += unittest_librgw_link

unittest_daemon_config_SOURCES = test/daemon_config.cc
unittest_daemon_config_LDFLAGS = $(PTHREAD_CFLAGS) ${AM_LDFLAGS}
unittest_daemon_config_LDADD =  ${UNITTEST_LDADD} ${LIBGLOBAL_LDA}
unittest_daemon_config_CXXFLAGS = ${CRYPTO_CFLAGS} ${AM_CXXFLAGS} ${UNITTEST_CXXFLAGS}
check_PROGRAMS += unittest_daemon_config

unittest_osd_osdcap_SOURCES = test/osd/osdcap.cc
unittest_osd_osdcap_LDFLAGS = $(PTHREAD_CFLAGS) ${AM_LDFLAGS}
unittest_osd_osdcap_LDADD =  ${UNITTEST_LDADD} ${LIBGLOBAL_LDA} libosd.a
unittest_osd_osdcap_CXXFLAGS = ${CRYPTO_CFLAGS} ${AM_CXXFLAGS} ${UNITTEST_CXXFLAGS}
check_PROGRAMS += unittest_osd_osdcap

#if WITH_RADOSGW
#unittest_librgw_SOURCES = test/librgw.cc
#unittest_librgw_LDFLAGS = -lrt $(PTHREAD_CFLAGS) -lcurl ${AM_LDFLAGS}
#unittest_librgw_LDADD =  librgw.la librados.la ${UNITTEST_LDADD} -lexpat $(LIBGLOBAL_LDA)
#unittest_librgw_CXXFLAGS = ${CRYPTO_CFLAGS} ${AM_CXXFLAGS} ${UNITTEST_CXXFLAGS}
#check_PROGRAMS += unittest_librgw
#endif

unittest_ipaddr_SOURCES = test/test_ipaddr.cc
unittest_ipaddr_LDADD = ${UNITTEST_LDADD} $(LIBGLOBAL_LDA)
unittest_ipaddr_CXXFLAGS = ${AM_CXXFLAGS} ${UNITTEST_CXXFLAGS}
check_PROGRAMS += unittest_ipaddr

test_librbd_SOURCES = test/test_librbd.cc test/rados-api/test.cc
test_librbd_LDADD =  librbd.la librados.la ${UNITTEST_STATIC_LDADD}
test_librbd_CXXFLAGS = ${AM_CXXFLAGS} ${UNITTEST_CXXFLAGS}
bin_DEBUGPROGRAMS += test_librbd

test_librbd_fsx_SOURCES = test/rbd/fsx.c
test_librbd_fsx_LDADD =  librbd.la librados.la -lm
test_librbd_fsx_CFLAGS = ${AM_CFLAGS} -Wno-format
bin_DEBUGPROGRAMS += test_librbd_fsx

test_cls_rbd_SOURCES = test/rbd/test_cls_rbd.cc \
	test/rados-api/test.cc \
	librbd/cls_rbd_client.cc \
	cls/lock/cls_lock_client.cc \
	cls/lock/cls_lock_types.cc \
	cls/lock/cls_lock_ops.cc
test_cls_rbd_LDADD = librados.la ${UNITTEST_STATIC_LDADD}
test_cls_rbd_CXXFLAGS = ${AM_CXXFLAGS} ${UNITTEST_CXXFLAGS}
bin_DEBUGPROGRAMS += test_cls_rbd

test_cls_refcount_SOURCES = test/cls_refcount/test_cls_refcount.cc \
	test/rados-api/test.cc
test_cls_refcount_LDADD = librados.la libcls_refcount_client.a ${UNITTEST_STATIC_LDADD}
test_cls_refcount_CXXFLAGS = ${AM_CXXFLAGS} ${UNITTEST_CXXFLAGS}
bin_DEBUGPROGRAMS += test_cls_refcount

test_cls_lock_SOURCES = test/rados-api/cls_lock.cc test/rados-api/test.cc
test_cls_lock_LDFLAGS = ${AM_LDFLAGS}
test_cls_lock_LDADD =  libcls_lock_client.a librados.la ${UNITTEST_STATIC_LDADD}
test_cls_lock_CXXFLAGS = ${AM_CXXFLAGS} ${UNITTEST_CXXFLAGS}
bin_DEBUGPROGRAMS += test_cls_lock

if WITH_RADOSGW

test_cls_rgw_SOURCES = test/rgw/test_cls_rgw.cc \
	test/rados-api/test.cc
test_cls_rgw_LDADD = librados.la libcls_rgw_client.a ${UNITTEST_STATIC_LDADD}
test_cls_rgw_CXXFLAGS = ${AM_CXXFLAGS} ${UNITTEST_CXXFLAGS}
bin_DEBUGPROGRAMS += test_cls_rgw

endif

test_rados_api_io_SOURCES = test/rados-api/io.cc test/rados-api/test.cc
test_rados_api_io_LDFLAGS = ${AM_LDFLAGS}
test_rados_api_io_LDADD =  librados.la ${UNITTEST_STATIC_LDADD}
test_rados_api_io_CXXFLAGS = ${AM_CXXFLAGS} ${UNITTEST_CXXFLAGS}
bin_DEBUGPROGRAMS += test_rados_api_io

test_rados_api_aio_SOURCES = test/rados-api/aio.cc test/rados-api/test.cc
test_rados_api_aio_LDFLAGS = ${AM_LDFLAGS}
test_rados_api_aio_LDADD =  librados.la ${UNITTEST_STATIC_LDADD}
test_rados_api_aio_CXXFLAGS = ${AM_CXXFLAGS} ${UNITTEST_CXXFLAGS}
bin_DEBUGPROGRAMS += test_rados_api_aio

test_rados_api_list_SOURCES = test/rados-api/list.cc test/rados-api/test.cc
test_rados_api_list_LDFLAGS = ${AM_LDFLAGS}
test_rados_api_list_LDADD =  librados.la ${UNITTEST_STATIC_LDADD}
test_rados_api_list_CXXFLAGS = ${AM_CXXFLAGS} ${UNITTEST_CXXFLAGS}
bin_DEBUGPROGRAMS += test_rados_api_list

test_rados_api_pool_SOURCES = test/rados-api/pool.cc test/rados-api/test.cc
test_rados_api_pool_LDFLAGS = ${AM_LDFLAGS}
test_rados_api_pool_LDADD =  librados.la ${UNITTEST_STATIC_LDADD}
test_rados_api_pool_CXXFLAGS = ${AM_CXXFLAGS} ${UNITTEST_CXXFLAGS}
bin_DEBUGPROGRAMS += test_rados_api_pool

test_rados_api_stat_SOURCES = test/rados-api/stat.cc test/rados-api/test.cc
test_rados_api_stat_LDFLAGS = ${AM_LDFLAGS}
test_rados_api_stat_LDADD =  librados.la ${UNITTEST_STATIC_LDADD}
test_rados_api_stat_CXXFLAGS = ${AM_CXXFLAGS} ${UNITTEST_CXXFLAGS}
bin_DEBUGPROGRAMS += test_rados_api_stat

test_rados_api_watch_notify_SOURCES = test/rados-api/watch_notify.cc test/rados-api/test.cc
test_rados_api_watch_notify_LDFLAGS = ${AM_LDFLAGS}
test_rados_api_watch_notify_LDADD =  librados.la ${UNITTEST_STATIC_LDADD}
test_rados_api_watch_notify_CXXFLAGS = ${AM_CXXFLAGS} ${UNITTEST_CXXFLAGS}
bin_DEBUGPROGRAMS += test_rados_api_watch_notify

test_rados_api_snapshots_SOURCES = test/rados-api/snapshots.cc test/rados-api/test.cc
test_rados_api_snapshots_LDFLAGS = ${AM_LDFLAGS}
test_rados_api_snapshots_LDADD =  librados.la ${UNITTEST_STATIC_LDADD}
test_rados_api_snapshots_CXXFLAGS = ${AM_CXXFLAGS} ${UNITTEST_CXXFLAGS}
bin_DEBUGPROGRAMS += test_rados_api_snapshots

test_rados_api_misc_SOURCES = test/rados-api/misc.cc test/rados-api/test.cc
test_rados_api_misc_LDFLAGS = ${AM_LDFLAGS}
test_rados_api_misc_LDADD =  librados.la ${UNITTEST_STATIC_LDADD}
test_rados_api_misc_CXXFLAGS = ${AM_CXXFLAGS} ${UNITTEST_CXXFLAGS}
bin_DEBUGPROGRAMS += test_rados_api_misc

test_libcephfs_readdir_SOURCES = test/libcephfs/readdir_r_cb.cc
test_libcephfs_readdir_LDFLAGS = $(PTHREAD_CFLAGS) ${AM_LDFLAGS}
test_libcephfs_readdir_LDADD =  ${UNITTEST_STATIC_LDADD} libcephfs.la
test_libcephfs_readdir_CXXFLAGS = $(AM_CXXFLAGS) ${UNITTEST_CXXFLAGS}
bin_DEBUGPROGRAMS += test_libcephfs_readdir

test_filestore_SOURCES = test/filestore/store_test.cc
test_filestore_LDFLAGS = ${AM_LDFLAGS}
test_filestore_LDADD =  ${UNITTEST_STATIC_LDADD} $(LIBOS_LDA) $(LIBGLOBAL_LDA)
test_filestore_CXXFLAGS = ${AM_CXXFLAGS} ${UNITTEST_CXXFLAGS} $(LEVELDB_INCLUDE)
bin_DEBUGPROGRAMS += test_filestore

test_filestore_workloadgen_SOURCES = \
     test/filestore/workload_generator.cc \
     test/filestore/TestFileStoreState.cc
test_filestore_workloadgen_LDFLAGS = ${AM_LDFLAGS}
test_filestore_workloadgen_LDADD =  $(LIBOS_LDA) $(LIBGLOBAL_LDA)
bin_DEBUGPROGRAMS += test_filestore_workloadgen

test_filestore_idempotent_SOURCES = test/filestore/test_idempotent.cc test/filestore/FileStoreTracker.cc test/common/ObjectContents.cc
test_filestore_idempotent_LDADD = $(LIBOS_LDA) $(LIBGLOBAL_LDA)
test_filestore_idempotent_CXXFLAGS =  $(LEVELDB_INCLUDE)
bin_DEBUGPROGRAMS += test_filestore_idempotent

test_filestore_idempotent_sequence_SOURCES = \
     test/filestore/test_idempotent_sequence.cc \
     test/filestore/DeterministicOpSequence.cc \
     test/filestore/TestFileStoreState.cc \
     test/filestore/FileStoreDiff.cc
test_filestore_idempotent_sequence_LDADD = $(LIBOS_LDA) $(LIBGLOBAL_LDA)
bin_DEBUGPROGRAMS += test_filestore_idempotent_sequence

xattr_bench_SOURCES = test/xattr_bench.cc
xattr_bench_LDFLAGS = ${AM_LDFLAGS}
xattr_bench_LDADD =  ${UNITTEST_STATIC_LDADD} $(LIBOS_LDA) $(LIBGLOBAL_LDA)
xattr_bench_CXXFLAGS = ${AM_CXXFLAGS} ${UNITTEST_CXXFLAGS}  $(LEVELDB_INCLUDE)
bin_DEBUGPROGRAMS += xattr_bench

test_filejournal_SOURCES = test/test_filejournal.cc
test_filejournal_LDFLAGS = ${AM_LDFLAGS}
test_filejournal_LDADD =  ${UNITTEST_STATIC_LDADD} $(LIBOS_LDA) $(LIBGLOBAL_LDA)
test_filejournal_CXXFLAGS = ${AM_CXXFLAGS} ${UNITTEST_CXXFLAGS}
bin_DEBUGPROGRAMS += test_filejournal

test_stress_watch_SOURCES = test/test_stress_watch.cc test/rados-api/test.cc
test_stress_watch_LDFLAGS = ${AM_LDFLAGS}
test_stress_watch_LDADD =  librados.la ${UNITTEST_STATIC_LDADD}
test_stress_watch_CXXFLAGS = ${AM_CXXFLAGS} ${UNITTEST_CXXFLAGS}
bin_DEBUGPROGRAMS += test_stress_watch

test_object_map_SOURCES = test/ObjectMap/test_object_map.cc test/ObjectMap/KeyValueDBMemory.cc os/DBObjectMap.cc os/LevelDBStore.cc
test_object_map_LDFLAGS = ${AM_LDFLAGS}
test_object_map_LDADD =  ${UNITTEST_STATIC_LDADD} $(LIBOS_LDA) $(LIBGLOBAL_LDA)
test_object_map_CXXFLAGS = ${AM_CXXFLAGS} ${UNITTEST_CXXFLAGS} $(LEVELDB_INCLUDE)
bin_DEBUGPROGRAMS += test_object_map

test_keyvaluedb_atomicity_SOURCES = test/ObjectMap/test_keyvaluedb_atomicity.cc os/LevelDBStore.cc
test_keyvaluedb_atomicity_LDFLAGS = ${AM_LDFLAGS}
test_keyvaluedb_atomicity_LDADD =  ${UNITTEST_STATIC_LDADD} $(LIBOS_LDA) $(LIBGLOBAL_LDA)
test_keyvaluedb_atomicity_CXXFLAGS = ${AM_CXXFLAGS} ${UNITTEST_CXXFLAGS} $(LEVELDB_INCLUDE)
bin_DEBUGPROGRAMS += test_keyvaluedb_atomicity

test_keyvaluedb_iterators_SOURCES = test/ObjectMap/test_keyvaluedb_iterators.cc \
                                    test/ObjectMap/KeyValueDBMemory.cc \
                                    os/LevelDBStore.cc
test_keyvaluedb_iterators_LDFLAGS = ${AM_LDFLAGS}
test_keyvaluedb_iterators_LDADD =  ${UNITTEST_STATIC_LDADD} $(LIBOS_LDA) $(LIBGLOBAL_LDA)
<<<<<<< HEAD
test_keyvaluedb_iterators_CXXFLAGS = ${AM_CXXFLAGS} ${UNITTEST_CXXFLAGS} $(LEVELDB_INCLUDE)
bin_DEBUGPROGRAMS += test_keyvaluedb_iterators

=======
test_keyvaluedb_iterators_CXXFLAGS = ${AM_CXXFLAGS} ${UNITTEST_CXXFLAGS} \
        -I$(top_srcdir)/src/leveldb/include
bin_DEBUGPROGRAMS += test_keyvaluedb_iterators

test_store_tool_SOURCES = \
  test/ObjectMap/test_store_tool/test_store_tool.cc \
  os/LevelDBStore.cc
test_store_tool_LDFLAGS = ${AM_LDFLAGS}
test_store_tool_LDADD =  $(LIBOS_LDA) $(LIBGLOBAL_LDA)
test_store_tool_CXXFLAGS = ${AM_CXXFLAGS} ${UNITTEST_CXXFLAGS} \
	-I$(top_srcdir)/src/leveldb/include
bin_DEBUGPROGRAMS += test_store_tool
>>>>>>> 8fc23ca2

# shell scripts
editpaths = sed \
	-e 's|@bindir[@]|$(bindir)|g' \
	-e 's|@libdir[@]|$(libdir)|g' \
	-e 's|@sysconfdir[@]|$(sysconfdir)|g' \
	-e 's|@datadir[@]|$(pkgdatadir)|g' \
	-e 's|@prefix[@]|$(prefix)|g' \
	-e 's|@@GCOV_PREFIX_STRIP[@][@]|$(GCOV_PREFIX_STRIP)|g'

shell_scripts = init-ceph mkcephfs ceph-debugpack ceph-coverage

$(shell_scripts): Makefile

$(shell_scripts): %: %.in
	rm -f $@ $@.tmp
	$(editpaths) '$(srcdir)/$@.in' >$@.tmp
	chmod +x $@.tmp
	chmod a-w $@.tmp
	mv $@.tmp $@

BUILT_SOURCES += init-ceph
sbin_SCRIPTS += mkcephfs

bin_SCRIPTS += ceph-coverage

CLEANFILES += $(shell_scripts)

CLEANFILES += ceph_ver.h sample.fetch_config

##

AM_COMMON_FLAGS = -Wall -D__CEPH__ -D_FILE_OFFSET_BITS=64 -D_REENTRANT \
-D_THREAD_SAFE -D__STDC_FORMAT_MACROS -D_GNU_SOURCE -rdynamic \
${WARN_TYPE_LIMITS} ${WARN_IGNORED_QUALIFIERS} -Winit-self -Wpointer-arith \
-fno-strict-aliasing

AM_CFLAGS = $(AM_COMMON_FLAGS)
AM_CXXFLAGS = $(AM_COMMON_FLAGS) \
	-DCEPH_LIBDIR=\"${libdir}\" \
	-Wnon-virtual-dtor \
	-Wno-invalid-offsetof \
	-Wstrict-null-sentinel
# note: this is position dependant, it affects the -l options that
# come after it on the command line. when you use ${AM_LDFLAGS} in
# later rules, take care where you place it. for more information, see
# http://blog.flameeyes.eu/2008/11/19/relationship-between-as-needed-and-no-undefined-part-1-what-do-they-do
# http://blog.flameeyes.eu/2008/11/20/misguided-link-and-as-needed
# http://www.gentoo.org/proj/en/qa/asneeded.xml
# http://gcc.gnu.org/ml/gcc-help/2010-12/msg00338.html
# http://sigquit.wordpress.com/2011/02/16/why-asneeded-doesnt-work-as-expected-for-your-libraries-on-your-autotools-project/
AM_LDFLAGS = -Wl,--as-needed

if USE_BOOST_SPIRIT_OLD_HDR
AM_CXXFLAGS += -DUSE_BOOST_SPIRIT_OLD_HDR
endif

if WITH_LIBATOMIC
AM_LDFLAGS += -latomic_ops
endif

if ENABLE_COVERAGE
AM_CFLAGS += -fprofile-arcs -ftest-coverage
AM_CXXFLAGS += -fprofile-arcs -ftest-coverage -O0
EXTRALIBS += -lgcov
endif

# extra bits
EXTRA_DIST += \
	$(srcdir)/verify-mds-journal.sh $(srcdir)/vstart.sh $(srcdir)/stop.sh \
	ceph-run $(srcdir)/ceph_common.sh \
	$(srcdir)/init-radosgw \
	$(srcdir)/ceph-clsinfo $(srcdir)/make_version $(srcdir)/check_version \
	$(srcdir)/.git_version \
	$(srcdir)/ceph-rbdnamer \
	$(ceph_tool_gui_DATA) \
	$(srcdir)/test/encoding/readable.sh \
	$(srcdir)/test/encoding/check-generated.sh \
	$(srcdir)/upstart/ceph-mon.conf \
	$(srcdir)/upstart/ceph-mon-all.conf \
	$(srcdir)/upstart/ceph-mon-all-starter.conf \
	$(srcdir)/upstart/ceph-create-keys.conf \
	$(srcdir)/upstart/ceph-osd.conf \
	$(srcdir)/upstart/ceph-hotplug.conf \
	$(srcdir)/upstart/ceph-mds.conf \
	$(srcdir)/upstart/ceph-mds-all.conf \
	$(srcdir)/upstart/ceph-mds-all-starter.conf \
	$(srcdir)/upstart/radosgw.conf \
	$(srcdir)/upstart/radosgw-all.conf \
	$(srcdir)/upstart/radosgw-all-starter.conf \
	ceph-disk-prepare \
	ceph-disk-activate \
	ceph-create-keys


EXTRA_DIST += $(srcdir)/$(shell_scripts:%=%.in)

# work around old versions of automake that don't define $docdir
# NOTE: this won't work on suse, where docdir is /usr/share/doc/packages/$package.
docdir ?= ${datadir}/doc/ceph

doc_DATA = $(srcdir)/sample.ceph.conf sample.fetch_config

sample.fetch_config: fetch_config
	cp -f $(srcdir)/fetch_config ./sample.fetch_config

shell_commondir = $(libdir)/ceph
shell_common_SCRIPTS = ceph_common.sh

bash_completiondir = $(sysconfdir)/bash_completion.d
bash_completion_DATA = $(srcdir)/bash_completion/ceph \
               $(srcdir)/bash_completion/rados \
               $(srcdir)/bash_completion/rbd \
               $(srcdir)/bash_completion/radosgw-admin

libcephfs_includedir = $(includedir)/cephfs
libcephfs_include_DATA = $(srcdir)/include/cephfs/libcephfs.h

librbd_includedir = $(includedir)/rbd
librbd_include_DATA = \
	$(srcdir)/include/rbd/features.h \
	$(srcdir)/include/rbd/librbd.h \
	$(srcdir)/include/rbd/librbd.hpp

rados_includedir = $(includedir)/rados
rados_include_DATA = \
	$(srcdir)/include/rados/librados.h \
	$(srcdir)/include/rados/librados.hpp \
	$(srcdir)/include/buffer.h \
	$(srcdir)/include/page.h \
	$(srcdir)/include/crc32c.h

#crush_includedir = $(includedir)/crush
#crush_include_DATA = \
#	$(srcdir)/crush/hash.h \
#	$(srcdir)/crush/crush.h \
#	$(srcdir)/crush/mapper.h \
#	$(srcdir)/crush/types.h

FORCE:
.git_version: FORCE
	$(srcdir)/check_version $(srcdir)/.git_version
ceph_ver.h: .git_version
	$(srcdir)/make_version $(srcdir)/.git_version ./ceph_ver.h

ceph_ver.c: ./ceph_ver.h
common/version.cc: ./ceph_ver.h
test/encoding/ceph_dencoder.cc: ./ceph_ver.h

# cleaning
clean-local:
	-rm *.so *.gcno *.gcda

# libs

libcommon_la_SOURCES = $(libcommon_files)
libcommon_la_CFLAGS= ${CRYPTO_CFLAGS} ${AM_CFLAGS}
libcommon_la_CXXFLAGS= ${CRYPTO_CXXFLAGS} ${AM_CXXFLAGS}
libcommon_la_LDFLAGS = -lrt
noinst_LTLIBRARIES += libcommon.la

libglobal_la_SOURCES = \
	global/global_context.cc \
	global/global_init.cc \
	global/pidfile.cc \
	global/signal_handler.cc
libglobal_la_CFLAGS= ${CRYPTO_CFLAGS} ${AM_CFLAGS}
libglobal_la_CXXFLAGS= ${CRYPTO_CXXFLAGS} ${AM_CXXFLAGS}
libglobal_la_LIBADD= libcommon.la
noinst_LTLIBRARIES += libglobal.la

crush_files = \
	crush/builder.c \
	crush/mapper.c \
	crush/crush.c \
	crush/hash.c \
	crush/CrushWrapper.cc \
	crush/CrushCompiler.cc \
	crush/CrushTester.cc

# this list ommits the ceph_ver.c file
libcommon_files = \
	./ceph_ver.c \
	auth/AuthAuthorizeHandler.cc \
	auth/AuthClientHandler.cc \
	auth/AuthMethodList.cc \
	auth/cephx/CephxAuthorizeHandler.cc \
	auth/cephx/CephxClientHandler.cc \
	auth/cephx/CephxProtocol.cc \
	auth/none/AuthNoneAuthorizeHandler.cc \
	auth/Crypto.cc \
	auth/KeyRing.cc \
	auth/RotatingKeyRing.cc \
	common/LogClient.cc \
	common/LogEntry.cc \
	common/PrebufferedStreambuf.cc \
	common/BackTrace.cc \
	common/perf_counters.cc \
	common/admin_socket.cc \
	common/admin_socket_client.cc \
	common/escape.c \
	common/Clock.cc \
	common/Throttle.cc \
	common/Timer.cc \
	common/Finisher.cc \
	common/environment.cc\
	common/sctp_crc32.c\
	common/assert.cc \
        common/run_cmd.cc \
	common/WorkQueue.cc \
	common/ConfUtils.cc \
	common/MemoryModel.cc \
	common/armor.c \
	common/fd.cc \
	common/xattr.c \
	common/safe_io.c \
	common/snap_types.cc \
	common/str_list.cc \
	common/errno.cc \
	json_spirit/json_spirit_reader.cpp \
	json_spirit/json_spirit_writer.cpp \
	json_spirit/json_spirit_value.cpp \
	log/Log.cc \
	log/SubsystemMap.cc \
	mon/MonCaps.cc \
	mon/MonClient.cc \
	mon/MonMap.cc \
	msg/Accepter.cc \
	msg/DispatchQueue.cc \
	msg/Message.cc \
	msg/Messenger.cc \
	msg/Pipe.cc \
	msg/SimpleMessenger.cc \
	msg/msg_types.cc \
	os/hobject.cc \
	osd/OSDMap.cc \
	osd/osd_types.cc \
	mds/MDSMap.cc \
	common/blkdev.cc \
	common/common_init.cc \
	common/pipe.c \
	common/ceph_argparse.cc \
	common/ceph_context.cc \
	common/buffer.cc \
	common/code_environment.cc \
	common/dout.cc \
	common/signal.cc \
	common/simple_spin.cc \
	common/Thread.cc \
	common/Formatter.cc \
	common/HeartbeatMap.cc \
	include/ceph_fs.cc \
	include/ceph_hash.cc \
	include/ceph_strings.cc \
	include/ceph_frag.cc \
	common/config.cc \
	common/utf8.c \
	common/mime.c \
	common/strtol.cc \
	common/page.cc \
	common/lockdep.cc \
	common/version.cc \
	common/hex.cc \
	common/entity_name.cc \
	common/ceph_crypto.cc \
	common/ipaddr.cc \
	common/pick_address.cc \
	include/addr_parsing.c \
	$(crush_files)

if WITH_PROFILER
libcommon_files += perfglue/cpu_profiler.cc
else
libcommon_files += perfglue/disabled_stubs.cc
endif



libmon_a_SOURCES = \
	auth/cephx/CephxKeyServer.cc \
	auth/cephx/CephxServiceHandler.cc \
	auth/AuthServiceHandler.cc \
	mon/Monitor.cc \
	mon/Paxos.cc \
	mon/PaxosService.cc \
	mon/OSDMonitor.cc \
	mon/MDSMonitor.cc \
	mon/MonmapMonitor.cc \
	mon/PGMonitor.cc \
	mon/PGMap.cc \
	mon/LogMonitor.cc \
	mon/AuthMonitor.cc \
	mon/Elector.cc \
	os/LevelDBStore.cc
libmon_a_CXXFLAGS= ${CRYPTO_CXXFLAGS} ${AM_CXXFLAGS} \
	-I$(top_srcdir)/src/leveldb/include
noinst_LIBRARIES += libmon.a

libmds_a_SOURCES = \
	mds/Dumper.cc \
	mds/Resetter.cc \
	mds/MDS.cc \
	mds/flock.cc \
	mds/locks.c \
	mds/journal.cc \
	mds/Server.cc \
	mds/Mutation.cc \
	mds/MDCache.cc \
	mds/Locker.cc \
	mds/Migrator.cc \
	mds/MDBalancer.cc \
	mds/CDentry.cc \
	mds/CDir.cc \
	mds/CInode.cc \
	mds/LogEvent.cc \
	mds/MDSTable.cc \
	mds/InoTable.cc \
	mds/MDSTableClient.cc \
	mds/MDSTableServer.cc \
	mds/AnchorServer.cc \
	mds/AnchorClient.cc \
	mds/SnapServer.cc \
	mds/snap.cc \
	mds/SessionMap.cc \
	mds/MDLog.cc \
	osdc/Journaler.cc
noinst_LIBRARIES += libmds.a

libos_a_SOURCES = \
	os/FileJournal.cc \
	os/FileStore.cc \
	os/ObjectStore.cc \
	os/JournalingObjectStore.cc \
	os/LFNIndex.cc \
	os/HashIndex.cc \
	os/IndexManager.cc \
	os/FlatIndex.cc \
	os/DBObjectMap.cc \
	os/LevelDBStore.cc
libos_a_CXXFLAGS= ${CRYPTO_CXXFLAGS} ${AM_CXXFLAGS} $(LEVELDB_INCLUDE)
noinst_LIBRARIES += libos.a

libosd_a_SOURCES = \
	osd/PG.cc \
	osd/ReplicatedPG.cc \
	osd/Ager.cc \
	osd/OSD.cc \
	osd/OSDCap.cc \
	osd/Watch.cc \
	osd/ClassHandler.cc \
	osd/OpRequest.cc
libosd_a_CXXFLAGS= ${CRYPTO_CXXFLAGS} ${AM_CXXFLAGS}
noinst_LIBRARIES += libosd.a

libosdc_la_SOURCES = \
	osdc/Objecter.cc \
	osdc/ObjectCacher.cc \
	osdc/Filer.cc
libosdc_la_CXXFLAGS= ${CRYPTO_CXXFLAGS} ${AM_CXXFLAGS}
libosdc_la_LIBADD = libcommon.la
noinst_LTLIBRARIES += libosdc.la

libclient_la_SOURCES = \
	client/Client.cc \
	client/Inode.cc \
	client/MetaRequest.cc \
	client/Trace.cc
libclient_la_LIBADD = libosdc.la $(LIBEDIT_LIBS)
noinst_LTLIBRARIES += libclient.la

dist-hook:
	$(srcdir)/check_version $(srcdir)/.git_version

python_PYTHON = pybind/rados.py \
		pybind/rbd.py

# headers... and everything else we want to include in a 'make dist' 
# that autotools doesn't magically identify.
noinst_HEADERS = \
	rados_sync.h \
	auth/cephx/CephxAuthorizeHandler.h\
	auth/cephx/CephxKeyServer.h\
	auth/cephx/CephxProtocol.h\
	auth/cephx/CephxClientHandler.h\
	auth/cephx/CephxServiceHandler.h\
	auth/none/AuthNoneAuthorizeHandler.h\
	auth/none/AuthNoneClientHandler.h\
	auth/none/AuthNoneServiceHandler.h\
	auth/none/AuthNoneProtocol.h\
	auth/Auth.h\
	auth/AuthMethodList.h\
	auth/AuthClientHandler.h\
	auth/AuthServiceHandler.h\
	auth/AuthAuthorizeHandler.h\
	auth/KeyRing.h\
	auth/RotatingKeyRing.h\
	auth/Crypto.h\
	bash_completion/ceph\
	bash_completion/rados\
	bash_completion/rbd\
	bash_completion/radosgw-admin\
        client/Client.h\
	client/Dentry.h\
	client/Dir.h\
	client/Fh.h\
	client/Inode.h\
	client/MetaRequest.h\
	client/MetaSession.h\
	client/SnapRealm.h\
        client/SyntheticClient.h\
        client/Trace.h\
        client/fuse_ll.h\
	client/ioctl.h\
        client/hadoop/CephFSInterface.h\
	client/ObjecterWriteback.h\
	cls_acl.cc\
	cls_crypto.cc\
	cls/lock/cls_lock_types.h\
	cls/lock/cls_lock_ops.h\
	cls/lock/cls_lock_client.h\
	cls/refcount/cls_refcount_ops.h\
	cls/refcount/cls_refcount_client.h\
	cls/rgw/cls_rgw_client.h\
	cls/rgw/cls_rgw_ops.h\
	cls/rgw/cls_rgw_types.h\
	common/BackTrace.h\
	common/RefCountedObj.h\
	common/HeartbeatMap.h\
	common/LogClient.h\
	common/LogEntry.h\
	common/WorkQueue.h\
	common/ceph_argparse.h\
	common/ceph_context.h\
	common/xattr.h\
	common/blkdev.h\
	common/compiler_extensions.h\
	common/debug.h\
	common/dout.h\
	common/escape.h\
	common/fd.h\
	common/version.h\
	common/hex.h\
	common/entity_name.h\
	common/errno.h\
	common/environment.h\
	common/likely.h\
	common/lockdep.h\
	common/obj_bencher.h\
	common/snap_types.h\
        common/Clock.h\
        common/Cond.h\
        common/ConfUtils.h\
        common/DecayCounter.h\
        common/Finisher.h\
	common/Formatter.h\
        common/perf_counters.h\
	common/admin_socket.h \
	common/admin_socket_client.h \
	common/shared_cache.hpp \
	common/simple_cache.hpp \
	common/sharedptr_registry.hpp \
        common/MemoryModel.h\
        common/Mutex.h\
	common/PrebufferedStreambuf.h\
        common/RWLock.h\
        common/Semaphore.h\
        common/Thread.h\
        common/Throttle.h\
        common/Timer.h\
	common/TrackedOp.h\
        common/arch.h\
        common/armor.h\
	global/global_init.h \
	global/global_context.h \
        common/common_init.h\
        common/pipe.h\
	common/code_environment.h \
        common/signal.h\
        global/signal_handler.h\
        common/simple_spin.h\
        common/run_cmd.h\
	common/safe_io.h\
        common/config.h\
        common/config_obs.h\
	common/config_opts.h\
	common/ceph_crypto.h\
	common/utf8.h\
	common/mime.h\
	common/pick_address.h\
	common/secret.h\
	common/strtol.h\
	common/static_assert.h\
	crush/CrushCompiler.h\
	crush/CrushTester.h\
        crush/CrushWrapper.h\
        crush/CrushWrapper.i\
        crush/builder.h\
        crush/crush.h\
        crush/grammar.h\
        crush/hash.h\
        crush/mapper.h\
        crush/sample.txt\
        crush/types.h\
	fetch_config\
	include/bloom_filter.hpp\
        include/Context.h\
	include/CompatSet.h\
        include/Distribution.h\
	include/addr_parsing.h\
	include/assert.h\
        include/atomic.h\
        include/bitmapper.h\
        include/blobhash.h\
        include/buffer.h\
        include/byteorder.h\
	include/cephfs/libcephfs.h\
	include/ceph_features.h\
	include/ceph_frag.h\
        include/ceph_fs.h\
        include/ceph_hash.h\
	include/cmp.h\
	include/color.h\
	include/compat.h\
	include/crc32c.h\
        include/encoding.h\
        include/err.h\
        include/error.h\
        include/fiemap.h\
        include/filepath.h\
        include/frag.h\
        include/hash.h\
        include/intarith.h\
        include/interval_set.h\
        include/inttypes.h\
	include/ipaddr.h\
	include/linux_fiemap.h\
        include/lru.h\
	include/msgr.h\
        include/object.h\
        include/page.h\
        include/rangeset.h\
	include/rados.h\
	include/rbd_types.h\
        include/statlite.h\
	include/str_list.h\
	include/stringify.h\
        include/triple.h\
        include/types.h\
        include/utime.h\
        include/dlist.h\
        include/elist.h\
	include/uuid.h\
        include/xlist.h\
	include/rados/librados.h\
	include/rados/librados.hpp\
	include/rados/librgw.h\
	include/rados/page.h\
	include/rados/crc32c.h\
	include/rados/buffer.h\
	include/rbd/features.h\
	include/rbd/librbd.h\
	include/rbd/librbd.hpp\
	librados/AioCompletionImpl.h\
	librados/IoCtxImpl.h\
	librados/PoolAsyncCompletionImpl.h\
	librados/RadosClient.h\
	librbd/AioCompletion.h\
	librbd/AioRequest.h\
	librbd/cls_rbd.h\
	librbd/cls_rbd_client.h\
	librbd/ImageCtx.h\
	librbd/internal.h\
	librbd/LibrbdWriteback.h\
	librbd/parent_types.h\
	librbd/SnapInfo.h\
	librbd/WatchCtx.h\
	logrotate.conf\
	json_spirit/json_spirit.h\
	json_spirit/json_spirit_error_position.h\
	json_spirit/json_spirit_reader.h\
	json_spirit/json_spirit_reader_template.h\
	json_spirit/json_spirit_stream_reader.h\
	json_spirit/json_spirit_utils.h\
	json_spirit/json_spirit_value.h\
	json_spirit/json_spirit_writer.h\
	json_spirit/json_spirit_writer_options.h\
	json_spirit/json_spirit_writer_template.h\
	key_value_store/key_value_structure.h\
	key_value_store/kv_flat_btree_async.h\
	key_value_store/kvs_arg_types.h\
	log/Entry.h\
	log/EntryQueue.h\
	log/Log.h\
	log/SubsystemMap.h\
	mds/inode_backtrace.h\
	mds/flock.h\
	mds/locks.c\
	mds/locks.h\
        mds/Anchor.h\
        mds/AnchorClient.h\
        mds/AnchorServer.h\
        mds/CDentry.h\
        mds/CDir.h\
        mds/CInode.h\
        mds/Capability.h\
	mds/Dumper.h\
        mds/InoTable.h\
        mds/LocalLock.h\
        mds/Locker.h\
        mds/LogEvent.h\
        mds/LogSegment.h\
        mds/MDBalancer.h\
        mds/MDCache.h\
        mds/MDLog.h\
        mds/MDS.h\
        mds/MDSMap.h\
	mds/MDSTable.h\
	mds/MDSTableServer.h\
	mds/MDSTableClient.h\
	mds/Mutation.h\
        mds/Migrator.h\
	mds/Resetter.h\
        mds/ScatterLock.h\
        mds/Server.h\
        mds/SessionMap.h\
        mds/SimpleLock.h\
        mds/SnapClient.h\
        mds/SnapServer.h\
        mds/events/ECommitted.h\
        mds/events/EExport.h\
        mds/events/EFragment.h\
        mds/events/EImportFinish.h\
        mds/events/EImportStart.h\
        mds/events/EMetaBlob.h\
        mds/events/EOpen.h\
	mds/events/EResetJournal.h\
        mds/events/ESession.h\
        mds/events/ESessions.h\
        mds/events/ESlaveUpdate.h\
        mds/events/EString.h\
        mds/events/ESubtreeMap.h\
	mds/events/ETableClient.h\
	mds/events/ETableServer.h\
        mds/events/EUpdate.h\
        mds/mds_table_types.h\
        mds/mdstypes.h\
        mds/snap.h\
        messages/MAuth.h\
        messages/MAuthReply.h\
	messages/MCacheExpire.h\
        messages/MClientCaps.h\
        messages/MClientCapRelease.h\
        messages/MClientLease.h\
        messages/MClientReconnect.h\
        messages/MClientReply.h\
        messages/MClientRequest.h\
        messages/MClientRequestForward.h\
        messages/MClientSession.h\
        messages/MClientSnap.h\
        messages/MCommand.h\
        messages/MCommandReply.h\
        messages/MDentryLink.h\
        messages/MDentryUnlink.h\
        messages/MDirUpdate.h\
        messages/MDiscover.h\
        messages/MDiscoverReply.h\
        messages/MExportCaps.h\
        messages/MExportCapsAck.h\
        messages/MExportDir.h\
        messages/MExportDirAck.h\
        messages/MExportDirCancel.h\
        messages/MExportDirDiscover.h\
        messages/MExportDirDiscoverAck.h\
        messages/MExportDirFinish.h\
        messages/MExportDirNotify.h\
        messages/MExportDirNotifyAck.h\
        messages/MExportDirPrep.h\
        messages/MExportDirPrepAck.h\
        messages/MGenericMessage.h\
        messages/MGetPoolStats.h\
        messages/MGetPoolStatsReply.h\
        messages/MHeartbeat.h\
        messages/MInodeFileCaps.h\
        messages/MLock.h\
	messages/MLog.h\
	messages/MLogAck.h\
        messages/MMDSBeacon.h\
        messages/MMDSCacheRejoin.h\
	messages/MMDSLoadTargets.h\
	messages/MMDSFindIno.h\
	messages/MMDSFindInoReply.h\
        messages/MMDSFragmentNotify.h\
        messages/MMDSMap.h\
        messages/MMDSResolve.h\
        messages/MMDSResolveAck.h\
        messages/MMDSSlaveRequest.h\
        messages/MMDSTableRequest.h\
        messages/MMonCommand.h\
        messages/MMonCommandAck.h\
        messages/MMonElection.h\
        messages/MMonGetMap.h\
        messages/MMonGetVersion.h\
        messages/MMonGetVersionReply.h\
	messages/MMonGlobalID.h\
	messages/MMonJoin.h\
        messages/MMonMap.h\
        messages/MMonPaxos.h\
        messages/MMonProbe.h\
        messages/MMonSubscribe.h\
        messages/MMonSubscribeAck.h\
        messages/MMonSync.h \
        messages/MOSDAlive.h\
        messages/MOSDBoot.h\
        messages/MOSDFailure.h\
        messages/MOSDMap.h\
        messages/MOSDOp.h\
        messages/MOSDOpReply.h\
	messages/MOSDPGBackfill.h\
        messages/MOSDPGCreate.h\
        messages/MOSDPGInfo.h\
        messages/MOSDPGLog.h\
        messages/MOSDPGMissing.h\
        messages/MOSDPGNotify.h\
        messages/MOSDPGQuery.h\
        messages/MOSDPGRemove.h\
	messages/MOSDPGScan.h\
        messages/MOSDPGTemp.h\
        messages/MOSDPGTrim.h\
        messages/MOSDPing.h\
	messages/MOSDRepScrub.h\
	messages/MOSDScrub.h\
        messages/MOSDSubOp.h\
        messages/MOSDSubOpReply.h\
        messages/MPGStats.h\
        messages/MPGStatsAck.h\
        messages/MPing.h\
	messages/MPoolOp.h\
	messages/MPoolOpReply.h\
        messages/MRemoveSnaps.h\
	messages/MRoute.h\
	messages/MForward.h\
        messages/MStatfs.h\
        messages/MStatfsReply.h\
        messages/MWatchNotify.h\
	messages/PaxosServiceMessage.h\
	mon/AuthMonitor.h\
        mon/Elector.h\
	mon/LogMonitor.h\
        mon/MDSMonitor.h\
	mon/MonmapMonitor.h\
        mon/MonCaps.h\
        mon/MonClient.h\
        mon/MonMap.h\
        mon/Monitor.h\
				mon/MonitorDBStore.h\
        mon/OSDMonitor.h\
        mon/PGMap.h\
        mon/PGMonitor.h\
        mon/Paxos.h\
        mon/PaxosService.h\
        mon/Session.h\
        mon/mon_types.h\
	mount/canonicalize.c\
	mount/mtab.c\
	msg/Accepter.h\
	msg/DispatchQueue.h\
        msg/Dispatcher.h\
        msg/Message.h\
        msg/Messenger.h\
	msg/Pipe.h\
        msg/SimpleMessenger.h\
        msg/msg_types.h\
	objclass/objclass.h\
	os/btrfs_ioctl.h\
	os/hobject.h \
	os/CollectionIndex.h\
        os/FileJournal.h\
        os/FileStore.h\
	os/FlatIndex.h\
	os/HashIndex.h\
	os/IndexManager.h\
        os/Journal.h\
        os/JournalingObjectStore.h\
	os/LFNIndex.h\
        os/ObjectStore.h\
	os/SequencerPosition.h\
        osd/Ager.h\
	osd/ClassHandler.h\
        osd/OSD.h\
        osd/OSDCap.h\
        osd/OSDMap.h\
        osd/ObjectVersioner.h\
	osd/OpRequest.h\
        osd/PG.h\
        osd/ReplicatedPG.h\
        osd/Watch.h\
        osd/osd_types.h\
        osdc/Blinker.h\
        osdc/Filer.h\
        osdc/Journaler.h\
        osdc/ObjectCacher.h\
        osdc/Objecter.h\
	osdc/WritebackHandler.h\
        perfglue/cpu_profiler.h\
        perfglue/heap_profiler.h\
	rgw/rgw_acl.h\
	rgw/rgw_acl_s3.h\
	rgw/rgw_acl_swift.h\
	rgw/rgw_xml.h\
	rgw/rgw_cache.h\
	rgw/rgw_common.h\
	rgw/rgw_formats.h\
	rgw/rgw_html_errors.h\
	rgw/rgw_log.h\
	rgw/rgw_multi.h\
	rgw/rgw_gc.h\
	rgw/rgw_multi_del.h\
	rgw/rgw_op.h\
	rgw/rgw_swift.h\
	rgw/rgw_swift_auth.h\
	rgw/rgw_rados.h\
	rgw/rgw_rest.h\
	rgw/rgw_rest_swift.h\
	rgw/rgw_rest_s3.h\
	rgw/rgw_tools.h\
	rgw/rgw_user.h\
	sample.ceph.conf\
	tools/common.h\
	test/osd/RadosModel.h\
	test/osd/Object.h\
	test/osd/TestOpStat.h\
	global/pidfile.h\
	common/sync_filesystem.h \
	test/encoding/types.h \
	test/kv_store_bench.h \
	test/omap_bench.h \
	test/system/cross_process_sem.h \
	test/system/st_rados_create_pool.h \
	test/system/st_rados_list_objects.h \
	test/system/st_rados_delete_objs.h \
	test/system/st_rados_delete_pool.h \
	test/system/st_rados_notify.h \
	test/system/st_rados_watch.h \
	test/system/systest_runnable.h \
	test/system/systest_settings.h \
	test/rados-api/test.h \
	test/unit.h \
	os/ObjectMap.h \
	os/DBObjectMap.h \
	os/KeyValueDB.h \
	os/LevelDBStore.h

if ENABLE_COVERAGE
COV_DIR = $(DESTDIR)$(libdir)/ceph/coverage
COV_FILES = $(srcdir)/*.gcno
COV_LIB_FILES = $(srcdir)/.libs/*.gcno
endif

install-coverage:
if ENABLE_COVERAGE
	-mkdir -p $(COV_DIR)/.libs
	-$(INSTALL_DATA) $(COV_FILES) $(COV_DIR)
	-$(INSTALL_DATA) $(COV_LIB_FILES) $(COV_DIR)/.libs
endif

uninstall-coverage:
if ENABLE_COVERAGE
	-rm $(COV_DIR)/*.gcno
	-rm $(COV_DIR)/.libs/*.gcno
	-rmdir -p $(COV_DIR)/.libs
	-rmdir -p $(COV_DIR)
endif

check-coverage:
if ENABLE_COVERAGE
	-test/coverage.sh -d $(srcdir) -o check-coverage make check
endif

install-data-local: install-coverage
	-mkdir -p $(DESTDIR)$(sysconfdir)/ceph
	-mkdir -p $(DESTDIR)$(localstatedir)/log/ceph
	-mkdir -p $(DESTDIR)$(localstatedir)/lib/ceph/tmp

uninstall-local: uninstall-coverage
	-rmdir -p $(DESTDIR)$(sysconfdir)/ceph/
	-rmdir -p $(DESTDIR)$(localstatedir)/log/ceph
	-rmdir -p $(DESTDIR)$(localstatedir)/lib/ceph/tmp

# if we are doing a debug build, tell make to actually build the debug
# targets
if WITH_DEBUG
bin_PROGRAMS += $(bin_DEBUGPROGRAMS)
endif


#
# coverity rules expect:
#  - cov-build to be in the path
#  - password in ~/coverity.build.pass.txt
#  - ability to scp into the ceph.com directory
#
project.tgz: clean
	rm -rf cov-int
	cov-build --dir cov-int make
	echo Sage Weil sage@newdream.net ceph >> README
	tar czvf project.tgz README cov-int
	rm -f README

coverity-submit:
	scp project.tgz ceph.com:/home/ceph_site/ceph.com/coverity/`git describe`.tgz
	curl --data "project=ceph&password=`cat ~/coverity.build.pass.txt`&email=sage@newdream.net&url=http://ceph.com/coverity/`git describe`.tgz" http://scan5.coverity.com/cgi-bin/submit_build.py<|MERGE_RESOLUTION|>--- conflicted
+++ resolved
@@ -136,14 +136,8 @@
                    rgw/rgw_acl.cc
 
 ceph_dencoder_SOURCES = test/encoding/ceph_dencoder.cc ${rgw_dencoder_src}
-<<<<<<< HEAD
 ceph_dencoder_CXXFLAGS = ${CRYPTO_CXXFLAGS} ${AM_CXXFLAGS}
 ceph_dencoder_LDADD = $(LIBGLOBAL_LDA) libcls_lock_client.a libcls_rgw_client.a libosd.a libmds.a $(LIBOS_LDA) libmon.a
-=======
-ceph_dencoder_CXXFLAGS = ${CRYPTO_CXXFLAGS} ${AM_CXXFLAGS} \
-	-I$(top_srcdir)/src/leveldb/include
-ceph_dencoder_LDADD = $(LIBGLOBAL_LDA) libosd.a libmds.a $(LIBOS_LDA) libmon.a
->>>>>>> 8fc23ca2
 bin_PROGRAMS += ceph-dencoder
 
 mount_ceph_SOURCES = mount/mount.ceph.c common/armor.c common/safe_io.c common/secret.c include/addr_parsing.c
@@ -940,13 +934,7 @@
                                     os/LevelDBStore.cc
 test_keyvaluedb_iterators_LDFLAGS = ${AM_LDFLAGS}
 test_keyvaluedb_iterators_LDADD =  ${UNITTEST_STATIC_LDADD} $(LIBOS_LDA) $(LIBGLOBAL_LDA)
-<<<<<<< HEAD
 test_keyvaluedb_iterators_CXXFLAGS = ${AM_CXXFLAGS} ${UNITTEST_CXXFLAGS} $(LEVELDB_INCLUDE)
-bin_DEBUGPROGRAMS += test_keyvaluedb_iterators
-
-=======
-test_keyvaluedb_iterators_CXXFLAGS = ${AM_CXXFLAGS} ${UNITTEST_CXXFLAGS} \
-        -I$(top_srcdir)/src/leveldb/include
 bin_DEBUGPROGRAMS += test_keyvaluedb_iterators
 
 test_store_tool_SOURCES = \
@@ -957,7 +945,6 @@
 test_store_tool_CXXFLAGS = ${AM_CXXFLAGS} ${UNITTEST_CXXFLAGS} \
 	-I$(top_srcdir)/src/leveldb/include
 bin_DEBUGPROGRAMS += test_store_tool
->>>>>>> 8fc23ca2
 
 # shell scripts
 editpaths = sed \
