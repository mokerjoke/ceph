// -*- mode:C++; tab-width:8; c-basic-offset:2; indent-tabs-mode:t -*- 
// vim: ts=8 sw=2 smarttab
/*
 * Ceph - scalable distributed file system
 *
 * Copyright (C) 2004-2006 Sage Weil <sage@newdream.net>
 *
 * This is free software; you can redistribute it and/or
 * modify it under the terms of the GNU Lesser General Public
 * License version 2.1, as published by the Free Software 
 * Foundation.  See file COPYING.
 * 
 */



#ifndef CEPH_CINODE_H
#define CEPH_CINODE_H

#include "config.h"
#include "include/dlist.h"
#include "include/elist.h"
#include "include/types.h"
#include "include/lru.h"

#include "mdstypes.h"

#include "CDentry.h"
#include "SimpleLock.h"
#include "ScatterLock.h"
#include "LocalLock.h"
#include "Capability.h"
#include "snap.h"
#include "SessionMap.h"

#include <list>
#include <vector>
#include <set>
#include <map>
#include <iostream>
using namespace std;

class Context;
class CDentry;
class CDir;
class Message;
class CInode;
class MDCache;
class LogSegment;
class SnapRealm;
class Session;
class MClientCaps;
class ObjectOperation;
class EMetaBlob;

ostream& operator<<(ostream& out, CInode& in);

struct cinode_lock_info_t {
  int lock;
  int wr_caps;
};

extern cinode_lock_info_t cinode_lock_info[];
extern int num_cinode_locks;

/**
 * Default file layout stuff. This lets us set a default file layout on
 * a directory inode that all files in its tree will use on creation.
 */
struct default_file_layout {

  ceph_file_layout layout;

  void encode(bufferlist &bl) const {
    __u8 struct_v = 1;
    ::encode(struct_v, bl);
    ::encode(layout, bl);
  }

  void decode(bufferlist::iterator& bl) {
    __u8 struct_v;
    ::decode(struct_v, bl);
    if (struct_v != 1) { //uh-oh
      dout(0) << "got default layout I don't understand!" << dendl;
      assert(0);
    }
    ::decode(layout, bl);
  }
};
WRITE_CLASS_ENCODER(default_file_layout);


// cached inode wrapper
class CInode : public MDSCacheObject {
private:
  static boost::pool<> pool;
public:
  static void *operator new(size_t num_bytes) { 
    void *n = pool.malloc();
    if (!n)
      throw std::bad_alloc();
    return n;
  }
  void operator delete(void *p) {
    pool.free(p);
  }


 public:
  // -- pins --
  static const int PIN_DIRFRAG =         -1; 
  static const int PIN_CAPS =             2;  // client caps
  static const int PIN_IMPORTING =       -4;  // importing
  static const int PIN_ANCHORING =        5;
  static const int PIN_UNANCHORING =      6;
  static const int PIN_OPENINGDIR =       7;
  static const int PIN_REMOTEPARENT =     8;
  static const int PIN_BATCHOPENJOURNAL = 9;
  static const int PIN_SCATTERED =        10;
  static const int PIN_STICKYDIRS =       11;
  //static const int PIN_PURGING =         -12;	
  static const int PIN_FREEZING =         13;
  static const int PIN_FROZEN =           14;
  static const int PIN_IMPORTINGCAPS =   -15;
  static const int PIN_PASTSNAPPARENT =  -16;
  static const int PIN_OPENINGSNAPPARENTS = 17;
  static const int PIN_TRUNCATING =       18;
  static const int PIN_STRAY =            19;  // we pin our stray inode while active
  static const int PIN_NEEDSNAPFLUSH =    20;
  static const int PIN_DIRTYRSTAT =       21;

  const char *pin_name(int p) {
    switch (p) {
    case PIN_DIRFRAG: return "dirfrag";
    case PIN_CAPS: return "caps";
    case PIN_IMPORTING: return "importing";
    case PIN_ANCHORING: return "anchoring";
    case PIN_UNANCHORING: return "unanchoring";
    case PIN_OPENINGDIR: return "openingdir";
    case PIN_REMOTEPARENT: return "remoteparent";
    case PIN_BATCHOPENJOURNAL: return "batchopenjournal";
    case PIN_SCATTERED: return "scattered";
    case PIN_STICKYDIRS: return "stickydirs";
      //case PIN_PURGING: return "purging";
    case PIN_FREEZING: return "freezing";
    case PIN_FROZEN: return "frozen";
    case PIN_IMPORTINGCAPS: return "importingcaps";
    case PIN_PASTSNAPPARENT: return "pastsnapparent";
    case PIN_OPENINGSNAPPARENTS: return "openingsnapparents";
    case PIN_TRUNCATING: return "truncating";
    case PIN_STRAY: return "stray";
    case PIN_NEEDSNAPFLUSH: return "needsnapflush";
    case PIN_DIRTYRSTAT: return "dirtyrstat";
    default: return generic_pin_name(p);
    }
  }

  // -- state --
  static const int STATE_EXPORTING =   (1<<2);   // on nonauth bystander.
  static const int STATE_ANCHORING =   (1<<3);
  static const int STATE_UNANCHORING = (1<<4);
  static const int STATE_OPENINGDIR =  (1<<5);
  static const int STATE_REJOINUNDEF = (1<<6);   // inode contents undefined.
  static const int STATE_FREEZING =    (1<<7);
  static const int STATE_FROZEN =      (1<<8);
  static const int STATE_AMBIGUOUSAUTH = (1<<9);
  static const int STATE_EXPORTINGCAPS = (1<<10);
  static const int STATE_NEEDSRECOVER = (1<<11);
  static const int STATE_RECOVERING =   (1<<12);
  static const int STATE_PURGING =     (1<<13);
  static const int STATE_DIRTYPARENT =  (1<<14);
  static const int STATE_DIRTYRSTAT =  (1<<15);

  // -- waiters --
  static const uint64_t WAIT_DIR         = (1<<0);
  static const uint64_t WAIT_ANCHORED    = (1<<1);
  static const uint64_t WAIT_UNANCHORED  = (1<<2);
  static const uint64_t WAIT_FROZEN      = (1<<3);
  static const uint64_t WAIT_TRUNC       = (1<<4);
  static const uint64_t WAIT_FLOCK       = (1<<5);
  
  static const uint64_t WAIT_ANY_MASK	= (uint64_t)(-1);

  // misc
  static const int EXPORT_NONCE = 1; // nonce given to replicas created by export

  ostream& print_db_line_prefix(ostream& out);

 public:
  MDCache *mdcache;

  // inode contents proper
  inode_t          inode;        // the inode itself
  string           symlink;      // symlink dest, if symlink
  map<string, bufferptr> xattrs;
  fragtree_t       dirfragtree;  // dir frag tree, if any.  always consistent with our dirfrag map.
  SnapRealm        *snaprealm;

  SnapRealm        *containing_realm;
  snapid_t          first, last;
  map<snapid_t, old_inode_t> old_inodes;  // key = last, value.first = first
  set<snapid_t> dirty_old_rstats;

  bool is_multiversion() {
    return snaprealm ||  // other snaprealms will link to me
      inode.is_dir() ||  // links to me in other snaps
      inode.nlink > 1 || // there are remote links, possibly snapped, that will need to find me
      old_inodes.size(); // once multiversion, always multiversion.  until old_inodes gets cleaned out.
  }
  snapid_t get_oldest_snap();

  loff_t last_journaled;       // log offset for the last time i was journaled
  //loff_t last_open_journaled;  // log offset for the last journaled EOpen
  utime_t last_dirstat_prop;


  // list item node for when we have unpropagated rstat data
  elist<CInode*>::item dirty_rstat_item;

  bool is_dirty_rstat() {
    return state_test(STATE_DIRTYRSTAT);
  }
  void mark_dirty_rstat();
  void clear_dirty_rstat();

  //bool hack_accessed;
  //utime_t hack_load_stamp;

  default_file_layout *default_layout;

  /**
   * Projection methods, used to store inode changes until they have been journaled,
   * at which point they are popped.
   * Usage:
   * project_inode as needed. If you're also projecting xattrs, pass
   * in an xattr map (by pointer), then edit the map.
   * If you're also projecting the snaprealm, call project_snaprealm after
   * calling project_inode, and modify the snaprealm as necessary.
   *
   * Then, journal. Once journaling is done, pop_and_dirty_projected_inode.
   * This function will take care of the inode itself, the xattrs, and the snaprealm.
   */

  struct projected_inode_t {
    inode_t *inode;
    map<string,bufferptr> *xattrs;
    sr_t *snapnode;
    default_file_layout *dir_layout;

    projected_inode_t() : inode(NULL), xattrs(NULL), snapnode(NULL), dir_layout(NULL) {}
    projected_inode_t(inode_t *in, sr_t *sn) : inode(in), xattrs(NULL), snapnode(sn),
        dir_layout(NULL) {}
    projected_inode_t(inode_t *in, map<string, bufferptr> *xp = NULL, sr_t *sn = NULL,
                      default_file_layout *dl = NULL) :
      inode(in), xattrs(xp), snapnode(sn), dir_layout(dl) {}
  };
  list<projected_inode_t*> projected_nodes;   // projected values (only defined while dirty)
  
  inode_t *project_inode(map<string,bufferptr> *px=0);
  void pop_and_dirty_projected_inode(LogSegment *ls);

  projected_inode_t *get_projected_node() {
    if (projected_nodes.empty())
      return NULL;
    else
      return projected_nodes.back();
  }

  ceph_file_layout *get_projected_dir_layout() {
    if (!inode.is_dir()) return NULL;
    if (projected_nodes.empty()) {
      if (default_layout)
        return &default_layout->layout;
      else
        return NULL;
    }
    else if (projected_nodes.back()->dir_layout)
      return &projected_nodes.back()->dir_layout->layout;
    else return NULL;
  }

  version_t get_projected_version() {
    if (projected_nodes.empty())
      return inode.version;
    else
      return projected_nodes.back()->inode->version;
  }
  bool is_projected() {
    return !projected_nodes.empty();
  }

  inode_t *get_projected_inode() { 
    if (projected_nodes.empty())
      return &inode;
    else
      return projected_nodes.back()->inode;
  }
  inode_t *get_previous_projected_inode() {
    assert(!projected_nodes.empty());
    list<projected_inode_t*>::reverse_iterator p = projected_nodes.rbegin();
    p++;
    if (p != projected_nodes.rend())
      return (*p)->inode;
    else
      return &inode;
  }

  map<string,bufferptr> *get_projected_xattrs() {
    for (list<projected_inode_t*>::reverse_iterator p = projected_nodes.rbegin();
	 p != projected_nodes.rend();
	 p++)
      if ((*p)->xattrs)
	return (*p)->xattrs;
    return &xattrs;
  }
  map<string,bufferptr> *get_previous_projected_xattrs() {
    list<projected_inode_t*>::reverse_iterator p = projected_nodes.rbegin();
    for (p++;  // skip the most recent projected value
	 p != projected_nodes.rend();
	 p++)
      if ((*p)->xattrs)
	return (*p)->xattrs;
    return &xattrs;
  }

  sr_t *project_snaprealm(snapid_t snapid=0);
  sr_t *get_projected_srnode() {
    if (projected_nodes.empty()) {
      if (snaprealm)
	return &snaprealm->srnode;
      else
	return NULL;
    } else {
      for (list<projected_inode_t*>::reverse_iterator p = projected_nodes.rbegin();
          p != projected_nodes.rend();
          p++)
        if ((*p)->snapnode)
          return (*p)->snapnode;
    }
    return &snaprealm->srnode;
  }
  void project_past_snaprealm_parent(SnapRealm *newparent, bufferlist& snapbl);

private:
  void pop_projected_snaprealm(sr_t *next_snaprealm);

public:
  old_inode_t& cow_old_inode(snapid_t follows, bool cow_head);
  old_inode_t *pick_old_inode(snapid_t last);
  void pre_cow_old_inode();
  void purge_stale_snap_data(const set<snapid_t>& snaps);

  // -- cache infrastructure --
private:
  map<frag_t,CDir*> dirfrags; // cached dir fragments
  int stickydir_ref;

public:
  frag_t pick_dirfrag(const string &dn);
  bool has_dirfrags() { return !dirfrags.empty(); }
  CDir* get_dirfrag(frag_t fg) {
    if (dirfrags.count(fg)) {
      assert(g_conf.debug_mds < 2 || dirfragtree.is_leaf(fg)); // performance hack FIXME
      return dirfrags[fg];
    } else
      return 0;
  }
  void get_dirfrags_under(frag_t fg, list<CDir*>& ls);
  CDir* get_approx_dirfrag(frag_t fg);
  void get_dirfrags(list<CDir*>& ls);
  void get_nested_dirfrags(list<CDir*>& ls);
  void get_subtree_dirfrags(list<CDir*>& ls);
  CDir *get_or_open_dirfrag(MDCache *mdcache, frag_t fg);
  CDir *add_dirfrag(CDir *dir);
  void close_dirfrag(frag_t fg);
  void close_dirfrags();
  bool has_subtree_root_dirfrag();

  void get_stickydirs();
  void put_stickydirs();  

 protected:
  // parent dentries in cache
  CDentry         *parent;             // primary link
  set<CDentry*>    remote_parents;     // if hard linked

  list<CDentry*>   projected_parent;   // for in-progress rename, (un)link, etc.

  pair<int,int> inode_auth;

  // -- distributed state --
protected:
  // file capabilities
  map<client_t, Capability*> client_caps;         // client -> caps
  map<int, int>         mds_caps_wanted;     // [auth] mds -> caps wanted
  int                   replica_caps_wanted; // [replica] what i've requested from auth
  utime_t               replica_caps_wanted_keep_until;

  map<int, set<client_t> > client_snap_caps;     // [auth] [snap] dirty metadata we still need from the head
public:
  map<snapid_t, set<client_t> > client_need_snapflush;
protected:

  ceph_lock_state_t fcntl_locks;
  ceph_lock_state_t flock_locks;

  // LogSegment dlists i (may) belong to
public:
  elist<CInode*>::item item_dirty;
  elist<CInode*>::item item_caps;
  elist<CInode*>::item item_open_file;
  elist<CInode*>::item item_renamed_file;
  elist<CInode*>::item item_dirty_dirfrag_dir;
  elist<CInode*>::item item_dirty_dirfrag_nest;
  elist<CInode*>::item item_dirty_dirfrag_dirfragtree;

private:
  // auth pin
  int auth_pins;
  int nested_auth_pins;
public:
#ifdef MDS_AUTHPIN_SET
  multiset<void*> auth_pin_set;
#endif
  int auth_pin_freeze_allowance;

private:
  int nested_anchors;   // _NOT_ including me!

 public:
  inode_load_vec_t pop;

  // friends
  friend class Server;
  friend class Locker;
  friend class Migrator;
  friend class MDCache;
  friend class CDir;
  friend class CInodeExport;

 public:
  // ---------------------------
  CInode(MDCache *c, bool auth=true, snapid_t f=2, snapid_t l=CEPH_NOSNAP) : 
    mdcache(c),
    snaprealm(0), containing_realm(0),
    first(f), last(l),
    last_journaled(0), //last_open_journaled(0), 
    default_layout(NULL),
    //hack_accessed(true),
    stickydir_ref(0),
    parent(0),
    inode_auth(CDIR_AUTH_DEFAULT),
    replica_caps_wanted(0),
    item_dirty(this), item_caps(this), item_open_file(this), item_renamed_file(this), 
    item_dirty_dirfrag_dir(this), 
    item_dirty_dirfrag_nest(this), 
    item_dirty_dirfrag_dirfragtree(this), 
    auth_pins(0), nested_auth_pins(0),
    nested_anchors(0),
    versionlock(this, &versionlock_type),
    authlock(this, &authlock_type),
    linklock(this, &linklock_type),
    dirfragtreelock(this, &dirfragtreelock_type),
    filelock(this, &filelock_type),
    xattrlock(this, &xattrlock_type),
    snaplock(this, &snaplock_type),
    nestlock(this, &nestlock_type),
    flocklock(this, &flocklock_type),
<<<<<<< HEAD
    scatter_pins(0),
=======
    policylock(this, &policylock_type),
>>>>>>> 2b4eb4ab
    loner_cap(-1), want_loner_cap(-1)
  {
    g_num_ino++;
    g_num_inoa++;
    state = 0;  
    if (auth) state_set(STATE_AUTH);
  };
  ~CInode() {
    g_num_ino--;
    g_num_inos++;
    close_dirfrags();
    close_snaprealm();
  }
  

  // -- accessors --
  bool is_file()    { return inode.is_file(); }
  bool is_symlink() { return inode.is_symlink(); }
  bool is_dir()     { return inode.is_dir(); }

  bool is_anchored() { return inode.anchored; }
  bool is_anchoring() { return state_test(STATE_ANCHORING); }
  bool is_unanchoring() { return state_test(STATE_UNANCHORING); }
  
  bool is_root() { return inode.ino == MDS_INO_ROOT; }
  bool is_stray() { return MDS_INO_IS_STRAY(inode.ino); }
  bool is_mdsdir() { return MDS_INO_IS_MDSDIR(inode.ino); }
  bool is_base() { return is_root() || is_mdsdir(); }
  bool is_system() { return inode.ino < MDS_INO_SYSTEM_BASE; }

  bool is_head() { return last == CEPH_NOSNAP; }

  // note: this overloads MDSCacheObject
  bool is_ambiguous_auth() {
    return state_test(STATE_AMBIGUOUSAUTH) ||
      MDSCacheObject::is_ambiguous_auth();
  }


  inodeno_t ino() const { return inode.ino; }
  vinodeno_t vino() const { return vinodeno_t(inode.ino, last); }
  int d_type() const { return MODE_TO_DT(inode.mode); }

  inode_t& get_inode() { return inode; }
  CDentry* get_parent_dn() { return parent; }
  CDentry* get_projected_parent_dn() { return projected_parent.size() ? projected_parent.back():parent; }
  CDir *get_parent_dir();
  CInode *get_parent_inode();
  
  bool is_lt(const MDSCacheObject *r) const {
    CInode *o = (CInode*)r;
    return ino() < o->ino() ||
      (ino() == o->ino() && last < o->last);
  }

  // -- misc -- 
  bool is_projected_ancestor_of(CInode *other);
  void make_path_string(string& s, bool force=false, CDentry *use_parent=NULL);
  void make_path_string_projected(string& s);  
  void make_path(filepath& s);
  void make_anchor_trace(vector<class Anchor>& trace);
  void name_stray_dentry(string& dname);


  
  // -- dirtyness --
  version_t get_version() { return inode.version; }

  version_t pre_dirty();
  void _mark_dirty(LogSegment *ls);
  void mark_dirty(version_t projected_dirv, LogSegment *ls);
  void mark_clean();

  void store(Context *fin);
  void _stored(version_t cv, Context *fin);
  void fetch(Context *fin);
  void _fetched(bufferlist& bl, Context *fin);  

  void store_parent(Context *fin);
  void _stored_parent(version_t v, Context *fin);

  void encode_parent_mutation(ObjectOperation& m);

  void encode_store(bufferlist& bl) {
    __u8 struct_v = 2;
    ::encode(struct_v, bl);
    ::encode(inode, bl);
    if (is_symlink())
      ::encode(symlink, bl);
    ::encode(dirfragtree, bl);
    ::encode(xattrs, bl);
    bufferlist snapbl;
    encode_snap_blob(snapbl);
    ::encode(snapbl, bl);
    ::encode(old_inodes, bl);
    if (inode.is_dir()) {
      ::encode((default_layout ? true : false), bl);
      if (default_layout)
        ::encode(*default_layout, bl);
    }
  }
  void decode_store(bufferlist::iterator& bl) {
    __u8 struct_v;
    ::decode(struct_v, bl);
    ::decode(inode, bl);
    if (is_symlink())
      ::decode(symlink, bl);
    ::decode(dirfragtree, bl);
    ::decode(xattrs, bl);
    bufferlist snapbl;
    ::decode(snapbl, bl);
    decode_snap_blob(snapbl);
    ::decode(old_inodes, bl);
    if (struct_v >= 2 && inode.is_dir()) {
      bool default_layout_exists;
      ::decode(default_layout_exists, bl);
      if (default_layout_exists) {
        default_layout = new default_file_layout;
        ::decode(*default_layout, bl);
      }
    }
  }

  void encode_replica(int rep, bufferlist& bl) {
    assert(is_auth());
    
    // relax locks?
    if (!is_replicated())
      replicate_relax_locks();
    
    __u32 nonce = add_replica(rep);
    ::encode(nonce, bl);
    
    _encode_base(bl);
    _encode_locks_state_for_replica(bl);
    if (inode.is_dir()) {
      ::encode((default_layout ? true : false), bl);
      if (default_layout)
        ::encode(*default_layout, bl);
    }
  }
  void decode_replica(bufferlist::iterator& p, bool is_new) {
    __u32 nonce;
    ::decode(nonce, p);
    replica_nonce = nonce;
    
    _decode_base(p);
    _decode_locks_state(p, is_new);
    if (inode.is_dir()) {
      bool default_layout_exists;
      ::decode(default_layout_exists, p);
      if (default_layout_exists) {
        default_layout = new default_file_layout;
        ::decode(*default_layout, p);
      }
    }
  }


  // -- waiting --
  void add_waiter(uint64_t tag, Context *c);


  // -- encode/decode helpers --
  void _encode_base(bufferlist& bl);
  void _decode_base(bufferlist::iterator& p);
  void _encode_locks_full(bufferlist& bl);
  void _decode_locks_full(bufferlist::iterator& p);
  void _encode_locks_state_for_replica(bufferlist& bl);
  void _decode_locks_state(bufferlist::iterator& p, bool is_new);
  void _decode_locks_rejoin(bufferlist::iterator& p, list<Context*>& waiters);


  // -- import/export --
  void encode_export(bufferlist& bl);
  void finish_export(utime_t now);
  void abort_export() {
    put(PIN_TEMPEXPORTING);
  }
  void decode_import(bufferlist::iterator& p, LogSegment *ls);
  

  // for giving to clients
  int encode_inodestat(bufferlist& bl, Session *session, SnapRealm *realm,
		       snapid_t snapid=CEPH_NOSNAP, unsigned max_bytes=0);
  void encode_cap_message(MClientCaps *m, Capability *cap);


  // -- locks --
public:
  static LockType versionlock_type;
  static LockType authlock_type;
  static LockType linklock_type;
  static LockType dirfragtreelock_type;
  static LockType filelock_type;
  static LockType xattrlock_type;
  static LockType snaplock_type;
  static LockType nestlock_type;
  static LockType flocklock_type;
  static LockType policylock_type;

  LocalLock  versionlock;
  SimpleLock authlock;
  SimpleLock linklock;
  ScatterLock dirfragtreelock;
  ScatterLock filelock;
  SimpleLock xattrlock;
  SimpleLock snaplock;
  ScatterLock nestlock;
  SimpleLock flocklock;
  SimpleLock policylock;

  int scatter_pins;

  SimpleLock* get_lock(int type) {
    switch (type) {
    case CEPH_LOCK_IFILE: return &filelock;
    case CEPH_LOCK_IAUTH: return &authlock;
    case CEPH_LOCK_ILINK: return &linklock;
    case CEPH_LOCK_IDFT: return &dirfragtreelock;
    case CEPH_LOCK_IXATTR: return &xattrlock;
    case CEPH_LOCK_ISNAP: return &snaplock;
    case CEPH_LOCK_INEST: return &nestlock;
    case CEPH_LOCK_IFLOCK: return &flocklock;
    case CEPH_LOCK_IPOLICY: return &policylock;
    }
    return 0;
  }

  void set_object_info(MDSCacheObjectInfo &info);
  void encode_lock_state(int type, bufferlist& bl);
  void decode_lock_state(int type, bufferlist& bl);

  void _finish_frag_update(CDir *dir, Mutation *mut);

  void clear_dirty_scattered(int type);
  void finish_scatter_gather_update(int type);
  void finish_scatter_gather_update_accounted(int type, Mutation *mut, EMetaBlob *metablob);

  // scatter pins prevent either a scatter or unscatter on _any_
  // scatterlock for this inode.
  bool is_scatter_pinned() {
    return scatter_pins > 0;
  }
  bool can_scatter_pin() {
    return 
      dirfragtreelock.can_scatter_pin(get_loner()) &&
      filelock.can_scatter_pin(get_loner()) &&
      nestlock.can_scatter_pin(get_loner());
  }
  void get_scatter_pin() {
    scatter_pins++;
  }
  void put_scatter_pin(list<Context*>& ls);

  // -- snap --
  void open_snaprealm(bool no_split=false);
  void close_snaprealm(bool no_join=false);
  SnapRealm *find_snaprealm();
  void encode_snap_blob(bufferlist &bl);
  void decode_snap_blob(bufferlist &bl);
  void encode_snap(bufferlist& bl) {
    bufferlist snapbl;
    encode_snap_blob(snapbl);
    ::encode(snapbl, bl);
  }    
  void decode_snap(bufferlist::iterator& p) {
    bufferlist snapbl;
    ::decode(snapbl, p);
    decode_snap_blob(snapbl);
  }

  // -- caps -- (new)
  // client caps
  client_t loner_cap, want_loner_cap;

  client_t get_loner() { return loner_cap; }
  client_t get_wanted_loner() { return want_loner_cap; }

  // this is the loner state our locks should aim for
  client_t get_target_loner() {
    if (loner_cap == want_loner_cap)
      return loner_cap;
    else
      return -1;
  }

  client_t calc_ideal_loner() {
    if (!mds_caps_wanted.empty())
      return -1;

    int n = 0;
    client_t loner = -1;
    for (map<client_t,Capability*>::iterator it = client_caps.begin();
         it != client_caps.end();
         it++) 
      if (!it->second->is_stale() &&
	  ((it->second->wanted() & (CEPH_CAP_ANY_WR|CEPH_CAP_FILE_WR|CEPH_CAP_FILE_RD)) ||
	   (inode.is_dir() && !has_subtree_root_dirfrag()))) {
	if (n)
	  return -1;
	n++;
	loner = it->first;
      }
    return loner;
  }
  client_t choose_ideal_loner() {
    want_loner_cap = calc_ideal_loner();
    return want_loner_cap;
  }
  bool try_set_loner() {
    assert(want_loner_cap >= 0);
    if (loner_cap >= 0 && loner_cap != want_loner_cap)
      return false;
    loner_cap = want_loner_cap;
    authlock.set_excl_client(loner_cap);
    filelock.set_excl_client(loner_cap);
    linklock.set_excl_client(loner_cap);
    xattrlock.set_excl_client(loner_cap);
    return true;
  }
  bool try_drop_loner() {
    if (loner_cap < 0)
      return true;

    int other_allowed = get_caps_allowed_by_type(CAP_ANY);
    Capability *cap = get_client_cap(loner_cap);
    if (!cap ||
	(cap->issued() & ~other_allowed) == 0) {
      loner_cap = -1;
      authlock.set_excl_client(-1);
      filelock.set_excl_client(-1);
      linklock.set_excl_client(-1);
      xattrlock.set_excl_client(-1);
      return true;
    }
    return false;
  }

  // choose new lock state during recovery, based on issued caps
  void choose_lock_state(SimpleLock *lock, int allissued) {
    int shift = lock->get_cap_shift();
    int issued = (allissued >> shift) & lock->get_cap_mask();
    if (is_auth()) {
      if (issued & CEPH_CAP_GEXCL)
	lock->set_state(LOCK_EXCL);
      else if (issued & CEPH_CAP_GWR)
	lock->set_state(LOCK_MIX);
      else if (lock->is_dirty()) {
	if (is_replicated())
	  lock->set_state(LOCK_MIX);
	else
	  lock->set_state(LOCK_LOCK);
      } else
	lock->set_state(LOCK_SYNC);
    } else {
      if (lock->is_xlocked())
	lock->set_state(LOCK_LOCK);
      else
	lock->set_state(LOCK_SYNC);  // might have been lock, previously
    }
  }
  void choose_lock_states() {
    int issued = get_caps_issued();
    if (is_auth() && (issued & (CEPH_CAP_ANY_EXCL|CEPH_CAP_ANY_WR)) &&
	choose_ideal_loner() >= 0)
      try_set_loner();
    choose_lock_state(&filelock, issued);
    choose_lock_state(&nestlock, issued);
    choose_lock_state(&dirfragtreelock, issued);
    choose_lock_state(&authlock, issued);
    choose_lock_state(&xattrlock, issued);
    choose_lock_state(&linklock, issued);
  }

  int count_nonstale_caps() {
    int n = 0;
    for (map<client_t,Capability*>::iterator it = client_caps.begin();
         it != client_caps.end();
         it++) 
      if (!it->second->is_stale())
	n++;
    return n;
  }
  bool multiple_nonstale_caps() {
    int n = 0;
    for (map<client_t,Capability*>::iterator it = client_caps.begin();
         it != client_caps.end();
         it++) 
      if (!it->second->is_stale()) {
	if (n)
	  return true;
	n++;
      }
    return false;
  }

  bool is_any_caps() { return !client_caps.empty(); }
  bool is_any_nonstale_caps() { return count_nonstale_caps(); }

  map<client_t,Capability*>& get_client_caps() { return client_caps; }
  Capability *get_client_cap(client_t client) {
    if (client_caps.count(client))
      return client_caps[client];
    return 0;
  }
  int get_client_cap_pending(client_t client) {
    Capability *c = get_client_cap(client);
    if (c) return c->pending();
    return 0;
  }

  Capability *add_client_cap(client_t client, Session *session, SnapRealm *conrealm=0);
  void remove_client_cap(client_t client);
  void move_to_realm(SnapRealm *realm);

  Capability *reconnect_cap(client_t client, ceph_mds_cap_reconnect& icr, Session *session) {
    Capability *cap = get_client_cap(client);
    if (cap) {
      // FIXME?
      cap->merge(icr.wanted, icr.issued);
    } else {
      cap = add_client_cap(client, session);
      cap->set_wanted(icr.wanted);
      cap->issue_norevoke(icr.issued);
      cap->reset_seq();
    }
    cap->set_cap_id(icr.cap_id);
    cap->set_last_issue_stamp(g_clock.recent_now());
    return cap;
  }
  void clear_client_caps_after_export() {
    while (!client_caps.empty())
      remove_client_cap(client_caps.begin()->first);
  }
  void export_client_caps(map<client_t,Capability::Export>& cl) {
    for (map<client_t,Capability*>::iterator it = client_caps.begin();
         it != client_caps.end();
         it++) {
      cl[it->first] = it->second->make_export();
    }
  }

  // caps allowed
  int get_caps_liked() {
    if (is_dir())
      return CEPH_CAP_PIN | CEPH_CAP_ANY_EXCL | CEPH_CAP_ANY_SHARED;  // but not, say, FILE_RD|WR|WRBUFFER
    else
      return CEPH_CAP_ANY & ~CEPH_CAP_FILE_LAZYIO;
  }
  int get_caps_allowed_ever() {
    int allowed;
    if (is_dir())
      allowed = CEPH_CAP_PIN | CEPH_CAP_ANY_EXCL | CEPH_CAP_ANY_SHARED;
    else
      allowed = CEPH_CAP_ANY;
    return allowed & 
      (CEPH_CAP_PIN |
       (filelock.gcaps_allowed_ever() << filelock.get_cap_shift()) |
       (authlock.gcaps_allowed_ever() << authlock.get_cap_shift()) |
       (xattrlock.gcaps_allowed_ever() << xattrlock.get_cap_shift()) |
       (linklock.gcaps_allowed_ever() << linklock.get_cap_shift()));
  }
  int get_caps_allowed_by_type(int type) {
    return 
      CEPH_CAP_PIN |
      (filelock.gcaps_allowed(type) << filelock.get_cap_shift()) |
      (authlock.gcaps_allowed(type) << authlock.get_cap_shift()) |
      (xattrlock.gcaps_allowed(type) << xattrlock.get_cap_shift()) |
      (linklock.gcaps_allowed(type) << linklock.get_cap_shift());
  }
  int get_caps_careful() {
    return 
      (filelock.gcaps_careful() << filelock.get_cap_shift()) |
      (authlock.gcaps_careful() << authlock.get_cap_shift()) |
      (xattrlock.gcaps_careful() << xattrlock.get_cap_shift()) |
      (linklock.gcaps_careful() << linklock.get_cap_shift());
  }
  int get_xlocker_mask(client_t client) {
    return 
      (filelock.gcaps_xlocker_mask(client) << filelock.get_cap_shift()) |
      (authlock.gcaps_xlocker_mask(client) << authlock.get_cap_shift()) |
      (xattrlock.gcaps_xlocker_mask(client) << xattrlock.get_cap_shift()) |
      (linklock.gcaps_xlocker_mask(client) << linklock.get_cap_shift());
  }
  int get_caps_allowed_for_client(client_t client) {
    int allowed = get_caps_allowed_by_type(client == get_loner() ? CAP_LONER : CAP_ANY);
    allowed |= get_caps_allowed_by_type(CAP_XLOCKER) & get_xlocker_mask(client);
    return allowed;
  }

  // caps issued, wanted
  int get_caps_issued(int *ploner = 0, int *pother = 0, int *pxlocker = 0,
		      int shift = 0, int mask = 0xffff) {
    int c = 0;
    int loner = 0, other = 0, xlocker = 0;
    if (!is_auth())
      loner_cap = -1;
    for (map<client_t,Capability*>::iterator it = client_caps.begin();
         it != client_caps.end();
         it++) {
      int i = it->second->issued();
      c |= i;
      if (it->first == loner_cap)
	loner |= i;
      else
	other |= i;
      xlocker |= get_xlocker_mask(it->first) & i;
    }
    if (ploner) *ploner = (loner >> shift) & mask;
    if (pother) *pother = (other >> shift) & mask;
    if (pxlocker) *pxlocker = (xlocker >> shift) & mask;
    return (c >> shift) & mask;
  }
  bool is_any_caps_wanted() {
    for (map<client_t,Capability*>::iterator it = client_caps.begin();
         it != client_caps.end();
         it++)
      if (it->second->wanted())
	return true;
    return false;
  }
  int get_caps_wanted(int *ploner = 0, int *pother = 0, int shift = 0, int mask = 0xffff) {
    int w = 0;
    int loner = 0, other = 0;
    for (map<client_t,Capability*>::iterator it = client_caps.begin();
         it != client_caps.end();
         it++) {
      if (!it->second->is_stale()) {
	int t = it->second->wanted();
	w |= t;
	if (it->first == loner_cap)
	  loner |= t;
	else
	  other |= t;	
      }
      //cout << " get_caps_wanted client " << it->first << " " << cap_string(it->second.wanted()) << endl;
    }
    if (is_auth())
      for (map<int,int>::iterator it = mds_caps_wanted.begin();
           it != mds_caps_wanted.end();
           it++) {
        w |= it->second;
	other |= it->second;
        //cout << " get_caps_wanted mds " << it->first << " " << cap_string(it->second) << endl;
      }
    if (ploner) *ploner = (loner >> shift) & mask;
    if (pother) *pother = (other >> shift) & mask;
    return (w >> shift) & mask;
  }

  bool issued_caps_need_gather(SimpleLock *lock) {
    int loner_issued, other_issued, xlocker_issued;
    get_caps_issued(&loner_issued, &other_issued, &xlocker_issued,
		    lock->get_cap_shift(), lock->get_cap_mask());
    if ((loner_issued & ~lock->gcaps_allowed(CAP_LONER)) ||
	(other_issued & ~lock->gcaps_allowed(CAP_ANY)) ||
	(xlocker_issued & ~lock->gcaps_allowed(CAP_XLOCKER)))
      return true;
    return false;
  }

  void replicate_relax_locks() {
    //dout(10) << " relaxing locks on " << *this << dendl;
    assert(is_auth());
    assert(!is_replicated());

    authlock.replicate_relax();
    linklock.replicate_relax();
    dirfragtreelock.replicate_relax();
    filelock.replicate_relax();
    xattrlock.replicate_relax();
    snaplock.replicate_relax();
    nestlock.replicate_relax();
    flocklock.replicate_relax();
<<<<<<< HEAD
=======
    policylock.replicate_relax();
>>>>>>> 2b4eb4ab
  }


  // -- authority --
  pair<int,int> authority();


  // -- auth pins --
  int is_auth_pinned() { return auth_pins; }
  int get_num_auth_pins() { return auth_pins; }
  void adjust_nested_auth_pins(int a);
  bool can_auth_pin();
  void auth_pin(void *by);
  void auth_unpin(void *by);

  void adjust_nested_anchors(int by);
  int get_nested_anchors() { return nested_anchors; }

  // -- freeze --
  bool is_freezing_inode() { return state_test(STATE_FREEZING); }
  bool is_frozen_inode() { return state_test(STATE_FROZEN); }
  bool is_frozen();
  bool is_frozen_dir();
  bool is_freezing();

  bool freeze_inode(int auth_pin_allowance=0);
  void unfreeze_inode(list<Context*>& finished);


  // -- reference counting --
  void bad_put(int by) {
    generic_dout(0) << " bad put " << *this << " by " << by << " " << pin_name(by) << " was " << ref
#ifdef MDS_REF_SET
		    << " (" << ref_set << ")"
#endif
		    << dendl;
#ifdef MDS_REF_SET
    assert(ref_set.count(by) == 1);
#endif
    assert(ref > 0);
  }
  void bad_get(int by) {
    generic_dout(0) << " bad get " << *this << " by " << by << " " << pin_name(by) << " was " << ref
#ifdef MDS_REF_SET
		    << " (" << ref_set << ")"
#endif
		    << dendl;
#ifdef MDS_REF_SET
    assert(ref_set.count(by) == 0);
#endif
  }
  void first_get();
  void last_put();


  // -- hierarchy stuff --
public:
  void set_primary_parent(CDentry *p) {
    assert(parent == 0);
    parent = p;
  }
  void remove_primary_parent(CDentry *dn) {
    assert(dn == parent);
    parent = 0;
  }
  void add_remote_parent(CDentry *p);
  void remove_remote_parent(CDentry *p);
  int num_remote_parents() {
    return remote_parents.size(); 
  }

  void push_projected_parent(CDentry *dn) {
    projected_parent.push_back(dn);
  }
  void pop_projected_parent() {
    assert(projected_parent.size());
    parent = projected_parent.front();
    projected_parent.pop_front();
  }

  void print(ostream& out);

};

#endif<|MERGE_RESOLUTION|>--- conflicted
+++ resolved
@@ -466,11 +466,8 @@
     snaplock(this, &snaplock_type),
     nestlock(this, &nestlock_type),
     flocklock(this, &flocklock_type),
-<<<<<<< HEAD
+    policylock(this, &policylock_type),
     scatter_pins(0),
-=======
-    policylock(this, &policylock_type),
->>>>>>> 2b4eb4ab
     loner_cap(-1), want_loner_cap(-1)
   {
     g_num_ino++;
@@ -1046,10 +1043,7 @@
     snaplock.replicate_relax();
     nestlock.replicate_relax();
     flocklock.replicate_relax();
-<<<<<<< HEAD
-=======
     policylock.replicate_relax();
->>>>>>> 2b4eb4ab
   }
 
 
