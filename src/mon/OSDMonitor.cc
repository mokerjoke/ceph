--- conflicted
+++ resolved
@@ -831,39 +831,7 @@
     } else {
       dout(10) << " no failure_info for osd." << target_osd << dendl;
     }
-<<<<<<< HEAD
     mon->no_reply(m);
-=======
-    if (reporter != -1) { //didn't get counted yet
-      failed_notes.insert(pair<int, pair<int, int> >
-                          (target_osd, pair<int, int>(reporter, 1)));
-      ++reporters;
-      ++reports;
-      dout(10) << "osd." << reporter
-               << " is adding failure report on osd." << target_osd << dendl;
-    }
-
-    if ((reporters >= g_conf->osd_min_down_reporters) &&
-        (reports >= g_conf->osd_min_down_reports)) {
-      dout(1) << "have enough reports/reporters to mark osd." << target_osd
-              << " as down" << dendl;
-      pending_inc.new_state[target_osd] = CEPH_OSD_UP;
-      wait_for_finished_proposal(new C_Reported(this, m));
-      //clear out failure reports
-      failed_notes.erase(failed_notes.lower_bound(target_osd),
-                         failed_notes.upper_bound(target_osd));
-      return true;
-    }
-  } else { //remove the report
-    multimap<int, pair<int, int> >::iterator i = failed_notes.lower_bound(target_osd);
-    while ((i != failed_notes.end()) && (i->first == target_osd)
-                                && (i->second.first != reporter))
-      ++i;
-    if ((i == failed_notes.end()) || (i->second.first != reporter))
-      dout(0) << "got an OSD not-failed report from osd." << reporter
-              << " that hasn't reported failure! (or in previous epoch?)" << dendl;
-    else failed_notes.erase(i);
->>>>>>> 8fc23ca2
   }
   
   return false;
@@ -1476,10 +1444,6 @@
 
   // mark down osds out?
 
-<<<<<<< HEAD
-=======
-
->>>>>>> 8fc23ca2
   /* can_mark_out() checks if we can mark osds as being out. The -1 has no
    * influence at all. The decision is made based on the ratio of "in" osds,
    * and the function returns false if this ratio is lower that the minimum
@@ -2344,17 +2308,9 @@
       return prepare_unset_flag(m, CEPH_OSDMAP_NORECOVER);
     }
     else if (m->cmd[1] == "cluster_snap" && m->cmd.size() == 3) {
-<<<<<<< HEAD
       // ** DISABLE THIS FOR NOW **
       ss << "cluster snapshot currently disabled (broken implementation)";
       // ** DISABLE THIS FOR NOW **
-=======
-      pending_inc.cluster_snapshot = m->cmd[2];
-      ss << "creating cluster snap " << m->cmd[2];
-      getline(ss, rs);
-      wait_for_finished_proposal(new Monitor::C_Command(mon, m, 0, rs, get_version()));
-      return true;
->>>>>>> 8fc23ca2
     }
     else if (m->cmd[1] == "down" && m->cmd.size() >= 3) {
       bool any = false;
@@ -2702,7 +2658,7 @@
 	       << cpp_strerror(ret);
 	  }
 	  getline(ss, rs);
-	  paxos->wait_for_commit(new Monitor::C_Command(mon, m, ret, rs, paxos->get_version()));
+	  wait_for_finished_proposal(new Monitor::C_Command(mon, m, ret, rs, get_version()));
 	  return true;
 	}
       } else if (m->cmd[2] == "set") {
