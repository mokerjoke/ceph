// -*- mode:C++; tab-width:8; c-basic-offset:2; indent-tabs-mode:t -*- 
// vim: ts=8 sw=2 smarttab
/*
 * Ceph - scalable distributed file system
 *
 * Copyright (C) 2004-2006 Sage Weil <sage@newdream.net>
 *
 * This is free software; you can redistribute it and/or
 * modify it under the terms of the GNU Lesser General Public
 * License version 2.1, as published by the Free Software 
 * Foundation.  See file COPYING.
 * 
 */


#include "MDSMonitor.h"
#include "Monitor.h"
#include "MonitorDBStore.h"
#include "OSDMonitor.h"

#include "common/strtol.h"
#include "common/ceph_argparse.h"

#include "messages/MMDSMap.h"
#include "messages/MMDSBeacon.h"
#include "messages/MMDSLoadTargets.h"
#include "messages/MMonCommand.h"

#include "messages/MGenericMessage.h"

#include "common/perf_counters.h"
#include "common/Timer.h"

#include <sstream>

#include "common/config.h"
#include "include/assert.h"

#include "MonitorDBStore.h"

#define dout_subsys ceph_subsys_mon
#undef dout_prefix
#define dout_prefix _prefix(_dout, mon, mdsmap)
static ostream& _prefix(std::ostream *_dout, Monitor *mon, MDSMap& mdsmap) {
  return *_dout << "mon." << mon->name << "@" << mon->rank
		<< "(" << mon->get_state_name()
		<< ").mds e" << mdsmap.get_epoch() << " ";
}



// my methods

void MDSMonitor::print_map(MDSMap &m, int dbl)
{
  dout(7) << "print_map\n";
  m.print(*_dout);
  *_dout << dendl;
}

void MDSMonitor::create_new_fs(MDSMap &m, int metadata_pool, int data_pool)
{
  m.max_mds = g_conf->max_mds;
  m.created = ceph_clock_now(g_ceph_context);
  m.data_pg_pools.push_back(data_pool);
  m.metadata_pg_pool = metadata_pool;
  m.cas_pg_pool = -1;
  m.compat = get_mdsmap_compat_set();

  m.session_timeout = g_conf->mds_session_timeout;
  m.session_autoclose = g_conf->mds_session_autoclose;
  m.max_file_size = g_conf->mds_max_file_size;

  print_map(m);
}


// service methods
void MDSMonitor::create_initial()
{
  dout(10) << "create_initial" << dendl;
  create_new_fs(pending_mdsmap, CEPH_METADATA_RULE, CEPH_DATA_RULE);
}


void MDSMonitor::update_from_paxos()
{
  version_t version = get_version();
  if (version == mdsmap.epoch)
    return;
  assert(version >= mdsmap.epoch);

  dout(10) << __func__ << " version " << version
	   << ", my e " << mdsmap.epoch << dendl;

  // read and decode
  mdsmap_bl.clear();
  get_version(version, mdsmap_bl);
  assert(mdsmap_bl.length() > 0);
  dout(10) << __func__ << " got " << version << dendl;
  mdsmap.decode(mdsmap_bl);

  // new map
  dout(4) << "new map" << dendl;
  print_map(mdsmap, 0);

  check_subs();
  update_logger();
}

void MDSMonitor::create_pending()
{
  pending_mdsmap = mdsmap;
  pending_mdsmap.epoch++;
  dout(10) << "create_pending e" << pending_mdsmap.epoch << dendl;
}

void MDSMonitor::encode_pending(MonitorDBStore::Transaction *t)
{
  dout(10) << "encode_pending e" << pending_mdsmap.epoch << dendl;

  pending_mdsmap.modified = ceph_clock_now(g_ceph_context);

  //print_map(pending_mdsmap);

  // apply to paxos
  assert(get_version() + 1 == pending_mdsmap.epoch);
  bufferlist mdsmap_bl;
  pending_mdsmap.encode(mdsmap_bl);

  /* put everything in the transaction */
  put_version(t, pending_mdsmap.epoch, mdsmap_bl);
  put_last_committed(t, pending_mdsmap.epoch);
}

void MDSMonitor::update_logger()
{
  dout(10) << "update_logger" << dendl;

  mon->cluster_logger->set(l_cluster_num_mds_up, mdsmap.get_num_up_mds());
  mon->cluster_logger->set(l_cluster_num_mds_in, mdsmap.get_num_in_mds());
  mon->cluster_logger->set(l_cluster_num_mds_failed, mdsmap.get_num_failed_mds());
  mon->cluster_logger->set(l_cluster_mds_epoch, mdsmap.get_epoch());
}

bool MDSMonitor::preprocess_query(PaxosServiceMessage *m)
{
  dout(10) << "preprocess_query " << *m << " from " << m->get_orig_source_inst() << dendl;

  switch (m->get_type()) {
    
  case MSG_MDS_BEACON:
    return preprocess_beacon((MMDSBeacon*)m);
    
  case MSG_MON_COMMAND:
    return preprocess_command((MMonCommand*)m);

  case MSG_MDS_OFFLOAD_TARGETS:
    return preprocess_offload_targets((MMDSLoadTargets*)m);

  default:
    assert(0);
    m->put();
    return true;
  }
}

void MDSMonitor::_note_beacon(MMDSBeacon *m)
{
  uint64_t gid = m->get_global_id();
  version_t seq = m->get_seq();

  dout(15) << "_note_beacon " << *m << " noting time" << dendl;
  last_beacon[gid].stamp = ceph_clock_now(g_ceph_context);  
  last_beacon[gid].seq = seq;
}

bool MDSMonitor::preprocess_beacon(MMDSBeacon *m)
{
  int state = m->get_state();
  uint64_t gid = m->get_global_id();
  version_t seq = m->get_seq();
  MDSMap::mds_info_t info;

  // check privileges, ignore if fails
  MonSession *session = m->get_session();
  if (!session)
    goto out;
  if (!session->caps.check_privileges(PAXOS_MDSMAP, MON_CAP_X)) {
    dout(0) << "preprocess_beason got MMDSBeacon from entity with insufficient privileges "
	    << session->caps << dendl;
    goto out;
  }

  if (m->get_fsid() != mon->monmap->fsid) {
    dout(0) << "preprocess_beacon on fsid " << m->get_fsid() << " != " << mon->monmap->fsid << dendl;
    goto out;
  }

  dout(12) << "preprocess_beacon " << *m
	   << " from " << m->get_orig_source_inst()
	   << " " << m->get_compat()
	   << dendl;

  // make sure the address has a port
  if (m->get_orig_source_addr().get_port() == 0) {
    dout(1) << " ignoring boot message without a port" << dendl;
    goto out;
  }

  // check compat
  if (!m->get_compat().writeable(mdsmap.compat)) {
    dout(1) << " mds " << m->get_source_inst() << " can't write to mdsmap " << mdsmap.compat << dendl;
    goto out;
  }

  // fw to leader?
  if (!mon->is_leader())
    return false;

  if (pending_mdsmap.test_flag(CEPH_MDSMAP_DOWN)) {
    dout(7) << " mdsmap DOWN flag set, ignoring mds " << m->get_source_inst() << " beacon" << dendl;
    goto out;
  }

  // booted, but not in map?
  if (pending_mdsmap.is_dne_gid(gid)) {
    if (state != MDSMap::STATE_BOOT) {
      dout(7) << "mds_beacon " << *m << " is not in mdsmap" << dendl;
      mon->send_reply(m, new MMDSMap(mon->monmap->fsid, &mdsmap));
      goto out;
    } else {
      return false;  // not booted yet.
    }
  }
  info = pending_mdsmap.get_info_gid(gid);

  // old seq?
  if (info.state_seq > seq) {
    dout(7) << "mds_beacon " << *m << " has old seq, ignoring" << dendl;
    goto out;
  }

  if (mdsmap.get_epoch() != m->get_last_epoch_seen()) {
    dout(10) << "mds_beacon " << *m
	     << " ignoring requested state, because mds hasn't seen latest map" << dendl;
    goto ignore;
  }

  if (info.laggy()) {
    _note_beacon(m);
    return false;  // no longer laggy, need to update map.
  }
  if (state == MDSMap::STATE_BOOT) {
    // ignore, already booted.
    goto out;
  }
  // is there a state change here?
  if (info.state != state) {    
    // legal state change?
    if ((info.state == MDSMap::STATE_STANDBY ||
	 info.state == MDSMap::STATE_STANDBY_REPLAY ||
	 info.state == MDSMap::STATE_ONESHOT_REPLAY) && state > 0) {
      dout(10) << "mds_beacon mds can't activate itself (" << ceph_mds_state_name(info.state)
	       << " -> " << ceph_mds_state_name(state) << ")" << dendl;
      goto ignore;
    }
    
    if (info.state == MDSMap::STATE_STANDBY &&
	(state == MDSMap::STATE_STANDBY_REPLAY ||
	    state == MDSMap::STATE_ONESHOT_REPLAY) &&
	(pending_mdsmap.is_degraded() ||
	 ((m->get_standby_for_rank() >= 0) &&
	     pending_mdsmap.get_state(m->get_standby_for_rank()) < MDSMap::STATE_ACTIVE))) {
      dout(10) << "mds_beacon can't standby-replay mds." << m->get_standby_for_rank() << " at this time (cluster degraded, or mds not active)" << dendl;
      dout(10) << "pending_mdsmap.is_degraded()==" << pending_mdsmap.is_degraded()
          << " rank state: " << ceph_mds_state_name(pending_mdsmap.get_state(m->get_standby_for_rank())) << dendl;
      goto ignore;
    }
    _note_beacon(m);
    return false;  // need to update map
  }

 ignore:
  // note time and reply
  _note_beacon(m);
  mon->send_reply(m,
		  new MMDSBeacon(mon->monmap->fsid, m->get_global_id(), m->get_name(),
				 mdsmap.get_epoch(), state, seq));
  
  // done
 out:
  m->put();
  return true;
}

bool MDSMonitor::preprocess_offload_targets(MMDSLoadTargets* m)
{
  dout(10) << "preprocess_offload_targets " << *m << " from " << m->get_orig_source() << dendl;
  uint64_t gid;
  
  // check privileges, ignore message if fails
  MonSession *session = m->get_session();
  if (!session)
    goto done;
  if (!session->caps.check_privileges(PAXOS_MDSMAP, MON_CAP_X)) {
    dout(0) << "preprocess_offload_targets got MMDSLoadTargets from entity with insufficient caps "
	    << session->caps << dendl;
    goto done;
  }

  gid = m->global_id;
  if (mdsmap.mds_info.count(gid) &&
      m->targets == mdsmap.mds_info[gid].export_targets)
    goto done;

  return false;

 done:
  m->put();
  return true;
}


bool MDSMonitor::prepare_update(PaxosServiceMessage *m)
{
  dout(7) << "prepare_update " << *m << dendl;

  switch (m->get_type()) {
    
  case MSG_MDS_BEACON:
    return prepare_beacon((MMDSBeacon*)m);

  case MSG_MON_COMMAND:
    return prepare_command((MMonCommand*)m);

  case MSG_MDS_OFFLOAD_TARGETS:
    return prepare_offload_targets((MMDSLoadTargets*)m);
  
  default:
    assert(0);
    m->put();
  }

  return true;
}



bool MDSMonitor::prepare_beacon(MMDSBeacon *m)
{
  // -- this is an update --
  dout(12) << "prepare_beacon " << *m << " from " << m->get_orig_source_inst() << dendl;
  entity_addr_t addr = m->get_orig_source_inst().addr;
  uint64_t gid = m->get_global_id();
  int state = m->get_state();
  version_t seq = m->get_seq();

  // boot?
  if (state == MDSMap::STATE_BOOT) {
    // add
    MDSMap::mds_info_t& info = pending_mdsmap.mds_info[gid];
    info.global_id = gid;
    info.name = m->get_name();
    info.rank = -1;
    info.addr = addr;
    info.state = MDSMap::STATE_STANDBY;
    info.state_seq = seq;
    info.standby_for_rank = m->get_standby_for_rank();
    info.standby_for_name = m->get_standby_for_name();

    if (!info.standby_for_name.empty()) {
      const MDSMap::mds_info_t *leaderinfo = mdsmap.find_by_name(info.standby_for_name);
      if (leaderinfo && (leaderinfo->rank >= 0)) {
        info.standby_for_rank =
            mdsmap.find_by_name(info.standby_for_name)->rank;
        if (mdsmap.is_followable(info.standby_for_rank)) {
          info.state = MDSMap::STATE_STANDBY_REPLAY;
        }
      }
    }


    // initialize the beacon timer
    last_beacon[gid].stamp = ceph_clock_now(g_ceph_context);
    last_beacon[gid].seq = seq;

    // new incompat?
    if (!pending_mdsmap.compat.writeable(m->get_compat())) {
      dout(10) << " mdsmap " << pending_mdsmap.compat << " can't write to new mds' " << m->get_compat()
	       << ", updating mdsmap and killing old mds's"
	       << dendl;
      pending_mdsmap.compat = m->get_compat();
    }

  } else {
    // state change
    MDSMap::mds_info_t& info = pending_mdsmap.get_info_gid(gid);

    if (info.laggy()) {
      dout(10) << "prepare_beacon clearing laggy flag on " << addr << dendl;
      info.clear_laggy();
    }
  
    dout(10) << "prepare_beacon mds." << info.rank
	     << " " << ceph_mds_state_name(info.state)
	     << " -> " << ceph_mds_state_name(state)
	     << "  standby_for_rank=" << m->get_standby_for_rank()
	     << dendl;
    if (state == MDSMap::STATE_STOPPED) {
      pending_mdsmap.up.erase(info.rank);
      pending_mdsmap.in.erase(info.rank);
      pending_mdsmap.stopped.insert(info.rank);
      pending_mdsmap.mds_info.erase(gid);  // last! info is a ref into this map
      last_beacon.erase(gid);
    } else if (state == MDSMap::STATE_STANDBY_REPLAY) {
      if (m->get_standby_for_rank() == MDSMap::MDS_STANDBY_NAME) {
        /* convert name to rank. If we don't have it, do nothing. The
	 mds will stay in standby and keep requesting the state change */
        dout(20) << "looking for mds " << m->get_standby_for_name()
                  << " to STANDBY_REPLAY for" << dendl;
        const MDSMap::mds_info_t *found_mds = NULL;
        if ((found_mds = mdsmap.find_by_name(m->get_standby_for_name())) &&
            (found_mds->rank >= 0) &&
	    mdsmap.is_followable(found_mds->rank)) {
          info.standby_for_rank = found_mds->rank;
          dout(10) <<" found mds " << m->get_standby_for_name()
                       << "; it has rank " << info.standby_for_rank << dendl;
          info.state = MDSMap::STATE_STANDBY_REPLAY;
          info.state_seq = seq;
        } else {
          m->put();
          return false;
        }
      } else if (m->get_standby_for_rank() >= 0 &&
		 mdsmap.is_followable(m->get_standby_for_rank())) {
        /* switch to standby-replay for this MDS*/
        info.state = MDSMap::STATE_STANDBY_REPLAY;
        info.state_seq = seq;
        info.standby_for_rank = m->get_standby_for_rank();
      } else { //it's a standby for anybody, and is already in the list
        assert(pending_mdsmap.get_mds_info().count(info.global_id));
        m->put();
        return false;
      }
    } else {
      info.state = state;
      info.state_seq = seq;
    }
  }

  dout(7) << "prepare_beacon pending map now:" << dendl;
  print_map(pending_mdsmap);
  
  paxos->wait_for_commit(new C_Updated(this, m));

  return true;
}

bool MDSMonitor::prepare_offload_targets(MMDSLoadTargets *m)
{
  uint64_t gid = m->global_id;
  if (pending_mdsmap.mds_info.count(gid)) {
    dout(10) << "prepare_offload_targets " << gid << " " << m->targets << dendl;
    pending_mdsmap.mds_info[gid].export_targets = m->targets;
  } else {
    dout(10) << "prepare_offload_targets " << gid << " not in map" << dendl;
  }
  m->put();
  return true;
}

bool MDSMonitor::should_propose(double& delay)
{
  delay = 0.0;
  return true;
}

void MDSMonitor::_updated(MMDSBeacon *m)
{
  dout(10) << "_updated " << m->get_orig_source() << " " << *m << dendl;
  mon->clog.info() << m->get_orig_source_inst() << " "
	  << ceph_mds_state_name(m->get_state()) << "\n";

  if (m->get_state() == MDSMap::STATE_STOPPED) {
    // send the map manually (they're out of the map, so they won't get it automatic)
    mon->send_reply(m, new MMDSMap(mon->monmap->fsid, &mdsmap));
  }

  m->put();
}

void MDSMonitor::on_active()
{
  tick();
  update_logger();

  if (mon->is_leader())
    mon->clog.info() << "mdsmap " << mdsmap << "\n";
}

void MDSMonitor::get_health(list<pair<health_status_t, string> >& summary,
			    list<pair<health_status_t, string> > *detail) const
{
  mdsmap.get_health(summary, detail);
}

void MDSMonitor::dump_info(Formatter *f)
{
  f->open_object_section("mdsmap");
  mdsmap.dump(f);
  f->close_section();
}

bool MDSMonitor::preprocess_command(MMonCommand *m)
{
  int r = -1;
  bufferlist rdata;
  stringstream ss;

  MonSession *session = m->get_session();
  if (!session ||
      (!session->caps.get_allow_all() &&
       !session->caps.check_privileges(PAXOS_MDSMAP, MON_CAP_R) &&
       !mon->_allowed_command(session, m->cmd))) {
    mon->reply_command(m, -EACCES, "access denied", rdata, get_version());
    return true;
  }

  vector<const char*> args;
  for (unsigned i = 1; i < m->cmd.size(); i++)
    args.push_back(m->cmd[i].c_str());

  if (m->cmd.size() > 1) {
    if (m->cmd[1] == "stat") {
      ss << mdsmap;
      r = 0;
    } 
    else if (m->cmd[1] == "dump") {
      string format = "plain";
      string val;
      epoch_t epoch = 0;
      for (std::vector<const char*>::iterator i = args.begin()+1; i != args.end(); ) {
	if (ceph_argparse_double_dash(args, i))
	  break;
	else if (ceph_argparse_witharg(args, i, &val, "-f", "--format", (char*)NULL))
	  format = val;
	else if (!epoch) {
	  long l = parse_pos_long(*i++, &ss);
	  if (l < 0) {
	    r = -EINVAL;
	    goto out;
	  }
	  epoch = l;
	} else
	  i++;
      }

      MDSMap *p = &mdsmap;
      if (epoch) {
	bufferlist b;
	get_version(epoch, b);
	if (!b.length()) {
	  p = 0;
	  r = -ENOENT;
	} else {
	  p = new MDSMap;
	  p->decode(b);
	}
      }
      if (p) {
	stringstream ds;
	if (format == "json") {
	  JSONFormatter jf(true);
	  jf.open_object_section("mdsmap");
	  p->dump(&jf);
	  jf.close_section();
	  jf.flush(ds);
	  r = 0;
	} else if (format == "plain") {
	  p->print(ds);
	  r = 0;
	} else {
	  ss << "unrecognized format '" << format << "'";
	  r = -EINVAL;
	}
	if (r == 0) {
	  rdata.append(ds);
	  ss << "dumped mdsmap epoch " << p->get_epoch();
	}
	if (p != &mdsmap)
	  delete p;
      }
    }
    else if (m->cmd[1] == "getmap") {
      if (m->cmd.size() > 2) {
	long l = parse_pos_long(m->cmd[2].c_str(), &ss);
	if (l < 0) {
	  r = -EINVAL;
	  goto out;
	}
	epoch_t e = l;
	bufferlist b;
	get_version(e, b);
	if (!b.length()) {
	  r = -ENOENT;
	} else {
	  MDSMap mm;
	  mm.decode(b);
	  mm.encode(rdata);
	  ss << "got mdsmap epoch " << mm.get_epoch();
	}
      } else {
	mdsmap.encode(rdata);
	ss << "got mdsmap epoch " << mdsmap.get_epoch();
      }
      r = 0;
    }
    else if (m->cmd[1] == "tell") {
      m->cmd.erase(m->cmd.begin()); //take out first two args; don't need them
      m->cmd.erase(m->cmd.begin());
      if (m->cmd[0] == "*") {
	m->cmd.erase(m->cmd.begin()); //and now we're done with the target num
	r = -ENOENT;
	const map<uint64_t, MDSMap::mds_info_t> mds_info = mdsmap.get_mds_info();
	for (map<uint64_t, MDSMap::mds_info_t>::const_iterator i = mds_info.begin();
	     i != mds_info.end();
	     ++i) {
	  mon->send_command(i->second.get_inst(), m->cmd, get_version());
	  r = 0;
	}
	if (r == -ENOENT) {
	  ss << "no mds active";
	} else {
	  ss << "ok";
	}
      } else {
	errno = 0;
	int who = strtol(m->cmd[0].c_str(), 0, 10);
	m->cmd.erase(m->cmd.begin()); //done with target num now
	if (!errno && who >= 0) {
	  if (mdsmap.is_up(who)) {
	    mon->send_command(mdsmap.get_inst(who), m->cmd, get_version());
	    r = 0;
	    ss << "ok";
	  } else {
	    ss << "mds." << who << " no up";
	    r = -ENOENT;
	  }
	} else ss << "specify mds number or *";
      }
    }
    else if (m->cmd[1] == "compat") {
      if (m->cmd.size() >= 3) {
	if (m->cmd[2] == "show") {
	  ss << mdsmap.compat;
	  r = 0;
	} else if (m->cmd[2] == "help") {
	  ss << "mds compat <rm_compat|rm_ro_compat|rm_incompat> <id>";
	  r = 0;
	}
      } else {
	ss << "mds compat <rm_compat|rm_ro_compat|rm_incompat> <id>";
	r = 0;
      }
    }
  }

 out:
  if (r != -1) {
    string rs;
    getline(ss, rs);
    mon->reply_command(m, r, rs, rdata, get_version());
    return true;
  } else
    return false;
}

int MDSMonitor::fail_mds(std::ostream &ss, const std::string &arg)
{
  std::string err;
  int w = strict_strtol(arg.c_str(), 10, &err);
  if (!err.empty()) {
    // Try to interpret the arg as an MDS name
    const MDSMap::mds_info_t *mds_info = mdsmap.find_by_name(arg);
    if (!mds_info) {
      ss << "Can't find any MDS named '" << arg << "'";
      return -ENOENT;
    }
    w = mds_info->rank;
  }

  if (pending_mdsmap.up.count(w)) {
    uint64_t gid = pending_mdsmap.up[w];
    if (pending_mdsmap.mds_info.count(gid)) {
      utime_t until = ceph_clock_now(g_ceph_context);
      until += g_conf->mds_blacklist_interval;
      MDSMap::mds_info_t& info = pending_mdsmap.mds_info[pending_mdsmap.up[w]];
      pending_mdsmap.last_failure_osd_epoch = mon->osdmon()->blacklist(info.addr, until);
      mon->osdmon()->propose_pending();

      pending_mdsmap.mds_info.erase(gid);
    }
    pending_mdsmap.up.erase(w);
    pending_mdsmap.failed.insert(w);
    ss << "failed mds." << w;
  }
  return 0;
}

int MDSMonitor::cluster_fail(std::ostream &ss)
{
  dout(10) << "cluster_fail" << dendl;

  if (!pending_mdsmap.test_flag(CEPH_MDSMAP_DOWN)) {
    ss << "mdsmap must be marked DOWN first ('mds cluster_down')";
    return -EPERM;
  }
  if (pending_mdsmap.up.size() && !mon->osdmon()->is_writeable()) {
    ss << "osdmap not writeable, can't blacklist up mds's";
    return -EAGAIN;
  }

  // --- reset the cluster map ---
  if (pending_mdsmap.mds_info.size()) {
    // blacklist all old mds's
    utime_t until = ceph_clock_now(g_ceph_context);
    until += g_conf->mds_blacklist_interval;
    for (map<int32_t,uint64_t>::iterator p = pending_mdsmap.up.begin();
	 p != pending_mdsmap.up.end();
	 ++p) {
      MDSMap::mds_info_t& info = pending_mdsmap.mds_info[p->second];
      dout(10) << " blacklisting gid " << p->second << " " << info.addr << dendl;
      pending_mdsmap.last_failure_osd_epoch = mon->osdmon()->blacklist(info.addr, until);
    }
    mon->osdmon()->propose_pending();
  }
  pending_mdsmap.up.clear();
  pending_mdsmap.failed.insert(pending_mdsmap.in.begin(),
			       pending_mdsmap.in.end());
  pending_mdsmap.in.clear();
  pending_mdsmap.mds_info.clear();

  ss << "failed all mds cluster members";
  return 0;
}

bool MDSMonitor::prepare_command(MMonCommand *m)
{
  int r = -EINVAL;
  stringstream ss;
  bufferlist rdata;

  MonSession *session = m->get_session();
  if (!session ||
      (!session->caps.get_allow_all() &&
       !session->caps.check_privileges(PAXOS_MDSMAP, MON_CAP_W) &&
       !mon->_allowed_command(session, m->cmd))) {
    mon->reply_command(m, -EACCES, "access denied", rdata, get_version());
    return true;
  }

  if (m->cmd.size() > 1) {
    if ((m->cmd[1] == "stop" || m->cmd[1] == "deactivate") && m->cmd.size() > 2) {
      int who = parse_pos_long(m->cmd[2].c_str(), &ss);
      if (who < 0)
	goto out;
      if (!pending_mdsmap.is_active(who)) {
	r = -EEXIST;
	ss << "mds." << who << " not active (" 
	   << ceph_mds_state_name(pending_mdsmap.get_state(who)) << ")";
      } else if ((pending_mdsmap.get_root() == who ||
		  pending_mdsmap.get_tableserver() == who) &&
		 pending_mdsmap.get_num_in_mds() > 1) {
	r = -EBUSY;
	ss << "can't tell the root (" << pending_mdsmap.get_root()
	   << ") or tableserver (" << pending_mdsmap.get_tableserver()
	   << " to deactivate unless it is the last mds in the cluster";
      } else if (pending_mdsmap.get_num_in_mds() <= pending_mdsmap.get_max_mds()) {
	r = -EBUSY;
	ss << "must decrease max_mds or else MDS will immediately reactivate";
      } else {
	r = 0;
	uint64_t gid = pending_mdsmap.up[who];
	ss << "telling mds." << who << " " << pending_mdsmap.mds_info[gid].addr << " to deactivate";
	pending_mdsmap.mds_info[gid].state = MDSMap::STATE_STOPPING;
      }
    }
    else if (m->cmd[1] == "set_max_mds" && m->cmd.size() > 2) {
      long l = parse_pos_long(m->cmd[2].c_str(), &ss);
      if (l < 0)
	goto out;
      pending_mdsmap.max_mds = l;
      r = 0;
      ss << "max_mds = " << pending_mdsmap.max_mds;
    }
    else if (m->cmd[1] == "setmap" && m->cmd.size() == 3) {
      MDSMap map;
      map.decode(m->get_data());
      long l = parse_pos_long(m->cmd[2].c_str(), &ss);
      if (l < 0)
	goto out;
      epoch_t e = l;
      //if (ceph_fsid_compare(&map.get_fsid(), &mon->monmap->fsid) == 0) {
      if (pending_mdsmap.epoch == e) {
	map.epoch = pending_mdsmap.epoch;  // make sure epoch is correct
	pending_mdsmap = map;
	string rs = "set mds map";
	paxos->wait_for_commit(new Monitor::C_Command(mon, m, 0, rs, get_version()));
	return true;
      } else
	ss << "next mdsmap epoch " << pending_mdsmap.epoch << " != " << e;
	//} else
	//ss << "mdsmap fsid " << map.fsid << " does not match monitor fsid " << mon->monmap->fsid;
    }
    else if (m->cmd[1] == "set_state" && m->cmd.size() == 4) {
      long l = parse_pos_long(m->cmd[2].c_str(), &ss);
      if (l < 0)
	goto out;
      uint64_t gid = l;
      long state = parse_pos_long(m->cmd[3].c_str(), &ss);
      if (state < 0)
	goto out;
      if (!pending_mdsmap.is_dne_gid(gid)) {
	MDSMap::mds_info_t& info = pending_mdsmap.get_info_gid(gid);
	info.state = state;
	stringstream ss;
	ss << "set mds gid " << gid << " to state " << state << " " << ceph_mds_state_name(state);
	string rs;
	getline(ss, rs);
	paxos->wait_for_commit(new Monitor::C_Command(mon, m, 0, rs, get_version()));
	return true;
      }
    }
    else if (m->cmd[1] == "fail" && m->cmd.size() == 3) {
      r = fail_mds(ss, m->cmd[2]);
    }
    else if (m->cmd[1] == "rm" && m->cmd.size() == 3) {
      int64_t gid = parse_pos_long(m->cmd[2].c_str(), &ss);
      if (gid < 0)
	goto out;
      int state = pending_mdsmap.get_state_gid(gid);
      if (state == 0) {
	ss << "mds gid " << gid << " dne";
	r = 0;
      } else if (state > 0) {
	ss << "cannot remove active mds." << pending_mdsmap.get_info_gid(gid).name
	   << " rank " << pending_mdsmap.get_info_gid(gid).rank;
	r = -EBUSY;
      } else {
	pending_mdsmap.mds_info.erase(gid);
	stringstream ss;
	ss << "removed mds gid " << gid;
	string rs;
	getline(ss, rs);
	paxos->wait_for_commit(new Monitor::C_Command(mon, m, 0, rs, get_version()));
	return true;
      }
    }
    else if (m->cmd[1] == "rmfailed" && m->cmd.size() == 3) {
      long w = parse_pos_long(m->cmd[2].c_str(), &ss);
      if (w < 0)
	goto out;
      pending_mdsmap.failed.erase(w);
      stringstream ss;
      ss << "removed failed mds." << w;
      string rs;
      getline(ss, rs);
      paxos->wait_for_commit(new Monitor::C_Command(mon, m, 0, rs, get_version()));
      return true;
    }
    else if (m->cmd[1] == "cluster_fail") {
      r = cluster_fail(ss);
    }
    else if (m->cmd[1] == "cluster_down") {
      if (pending_mdsmap.test_flag(CEPH_MDSMAP_DOWN)) {
	ss << "mdsmap already marked DOWN";
	r = -EPERM;
      } else {
	pending_mdsmap.set_flag(CEPH_MDSMAP_DOWN);
	ss << "marked mdsmap DOWN";
	r = 0;
      }
    }
    else if (m->cmd[1] == "cluster_up") {
      if (pending_mdsmap.test_flag(CEPH_MDSMAP_DOWN)) {
	pending_mdsmap.clear_flag(CEPH_MDSMAP_DOWN);
	ss << "unmarked mdsmap DOWN";
	r = 0;
      } else {
	ss << "mdsmap not marked DOWN";
	r = -EPERM;
      }
    }
    else if (m->cmd[1] == "compat" && m->cmd.size() == 4) {
      int64_t f = parse_pos_long(m->cmd[3].c_str(), &ss);
      if (f < 0)
	goto out;
      if (m->cmd[2] == "rm_compat") {
	if (pending_mdsmap.compat.compat.contains(f)) {
	  ss << "removing compat feature " << f;
	  pending_mdsmap.compat.compat.remove(f);
	  r = 0;
	} else {
	  ss << "compat feature " << f << " not present in " << pending_mdsmap.compat;
	  r = -ENOENT;
	}
      } else if (m->cmd[2] == "rm_incompat") {
	if (pending_mdsmap.compat.incompat.contains(f)) {
	  ss << "removing incompat feature " << f;
	  pending_mdsmap.compat.incompat.remove(f);
	  r = 0;
	} else {
	  ss << "incompat feature " << f << " not present in " << pending_mdsmap.compat;
	  r = -ENOENT;
	}
      }
    } else if (m->cmd[1] == "add_data_pool" && m->cmd.size() == 3) {
      int64_t poolid = parse_pos_long(m->cmd[2].c_str(), &ss);
      if (poolid < 0)
	goto out;
      pending_mdsmap.add_data_pg_pool(poolid);
      ss << "added data pool " << poolid << " to mdsmap";
      r = 0;
    } else if (m->cmd[1] == "remove_data_pool" && m->cmd.size() == 3) {
      int64_t poolid = parse_pos_long(m->cmd[2].c_str(), &ss);
      if (poolid < 0)
	goto out;
      r = pending_mdsmap.remove_data_pg_pool(poolid);
      if (r == 0)
	ss << "removed data pool " << poolid << " from mdsmap";
    } else if (m->cmd[1] == "newfs" && m->cmd.size() >= 4) {
      MDSMap newmap;
<<<<<<< HEAD
      long metadata = parse_pos_long(m->cmd[2].c_str(), &ss);
      if (metadata < 0)
	goto out;
      long data = parse_pos_long(m->cmd[3].c_str());
      if (data < 0)
	goto out;
      if (m->cmd.size() < 5 || m->cmd[4] != "--yes-i-really-mean-it") {
	ss << "this is DANGEROUS and will wipe out the mdsmap's fs, and may clobber data in the new pools you specify.  add --yes-i-really-mean-it if you do.";
	r = -EPERM;
      } else {
	pending_mdsmap = newmap;
	pending_mdsmap.epoch = mdsmap.epoch + 1;
	create_new_fs(pending_mdsmap, metadata, data);
	ss << "new fs with metadata pool " << metadata << " and data pool " << data;
	string rs;
	getline(ss, rs);
	paxos->wait_for_commit(new Monitor::C_Command(mon, m, 0, rs, paxos->get_version()));
	return true;
      }
=======
      int metadata = atoi(m->cmd[2].c_str());
      int data = atoi(m->cmd[3].c_str());
      pending_mdsmap = newmap;
      pending_mdsmap.epoch = mdsmap.epoch + 1;
      create_new_fs(pending_mdsmap, metadata, data);
      ss << "new fs with metadata pool " << metadata << " and data pool " << data;
      string rs;
      getline(ss, rs);
      paxos->wait_for_commit(new Monitor::C_Command(mon, m, 0, rs, get_version()));
      return true;
>>>>>>> 8fc23ca2
    }    
  }
  if (r == -EINVAL) 
    ss << "unrecognized command";
 out:
  string rs;
  getline(ss, rs);

  if (r >= 0) {
    // success.. delay reply
    paxos->wait_for_commit(new Monitor::C_Command(mon, m, r, rs, get_version()));
    return true;
  } else {
    // reply immediately
    mon->reply_command(m, r, rs, rdata, get_version());
    return false;
  }
}


void MDSMonitor::check_subs()
{
  string type = "mdsmap";
  if (mon->session_map.subs.count(type) == 0)
    return;
  xlist<Subscription*>::iterator p = mon->session_map.subs[type]->begin();
  while (!p.end()) {
    Subscription *sub = *p;
    ++p;
    check_sub(sub);
  }
}

void MDSMonitor::check_sub(Subscription *sub)
{
  if (sub->next <= mdsmap.get_epoch()) {
    mon->messenger->send_message(new MMDSMap(mon->monmap->fsid, &mdsmap),
				 sub->session->inst);
    if (sub->onetime)
      mon->session_map.remove_sub(sub);
    else
      sub->next = mdsmap.get_epoch() + 1;
  }
}

void MDSMonitor::tick()
{
  // make sure mds's are still alive
  // ...if i am an active leader
  if (!is_active()) return;

  update_from_paxos();
  dout(10) << mdsmap << dendl;
  
  bool do_propose = false;

  if (!mon->is_leader()) return;

  // expand mds cluster (add new nodes to @in)?
  while (pending_mdsmap.get_num_in_mds() < pending_mdsmap.get_max_mds() &&
	 !pending_mdsmap.is_degraded()) {
    int mds = 0;
    string name;
    while (pending_mdsmap.is_in(mds))
      mds++;
    uint64_t newgid = pending_mdsmap.find_replacement_for(mds, name);
    if (!newgid)
      break;

    MDSMap::mds_info_t& info = pending_mdsmap.mds_info[newgid];
    dout(1) << "adding standby " << info.addr << " as mds." << mds << dendl;
    
    info.rank = mds;
    if (pending_mdsmap.stopped.count(mds)) {
      info.state = MDSMap::STATE_STARTING;
      pending_mdsmap.stopped.erase(mds);
    } else
      info.state = MDSMap::STATE_CREATING;
    info.inc = ++pending_mdsmap.inc[mds];
    pending_mdsmap.in.insert(mds);
    pending_mdsmap.up[mds] = newgid;
    do_propose = true;
  }

  // check beacon timestamps
  utime_t now = ceph_clock_now(g_ceph_context);
  utime_t cutoff = now;
  cutoff -= g_conf->mds_beacon_grace;

  // make sure last_beacon is fully populated
  for (map<uint64_t,MDSMap::mds_info_t>::iterator p = pending_mdsmap.mds_info.begin();
       p != pending_mdsmap.mds_info.end();
       ++p) {
    if (last_beacon.count(p->first) == 0) {
      const MDSMap::mds_info_t& info = p->second;
      dout(10) << " adding " << p->second.addr << " mds." << info.rank << "." << info.inc
	       << " " << ceph_mds_state_name(info.state)
	       << " to last_beacon" << dendl;
      last_beacon[p->first].stamp = ceph_clock_now(g_ceph_context);
      last_beacon[p->first].seq = 0;
    }
  }

  if (mon->osdmon()->is_writeable()) {

    bool propose_osdmap = false;

    map<uint64_t, beacon_info_t>::iterator p = last_beacon.begin();
    while (p != last_beacon.end()) {
      uint64_t gid = p->first;
      utime_t since = p->second.stamp;
      uint64_t seq = p->second.seq;
      p++;
      
      if (pending_mdsmap.mds_info.count(gid) == 0) {
	// clean it out
	last_beacon.erase(gid);
	continue;
      }

      if (since >= cutoff)
	continue;

      MDSMap::mds_info_t& info = pending_mdsmap.mds_info[gid];

      dout(10) << "no beacon from " << gid << " " << info.addr << " mds." << info.rank << "." << info.inc
	       << " " << ceph_mds_state_name(info.state)
	       << " since " << since << dendl;
      
      // are we in?
      // and is there a non-laggy standby that can take over for us?
      uint64_t sgid;
      if (info.rank >= 0 &&
	  info.state != MDSMap::STATE_STANDBY &&
	  info.state != MDSMap::STATE_STANDBY_REPLAY &&
	  (sgid = pending_mdsmap.find_replacement_for(info.rank, info.name)) != 0) {
	MDSMap::mds_info_t& si = pending_mdsmap.mds_info[sgid];
	dout(10) << " replacing " << gid << " " << info.addr << " mds." << info.rank << "." << info.inc
		 << " " << ceph_mds_state_name(info.state)
		 << " with " << sgid << "/" << si.name << " " << si.addr << dendl;
	switch (info.state) {
	case MDSMap::STATE_CREATING:
	case MDSMap::STATE_STARTING:
	  si.state = info.state;
	  break;
	case MDSMap::STATE_REPLAY:
	case MDSMap::STATE_RESOLVE:
	case MDSMap::STATE_RECONNECT:
	case MDSMap::STATE_REJOIN:
	case MDSMap::STATE_CLIENTREPLAY:
	case MDSMap::STATE_ACTIVE:
	case MDSMap::STATE_STOPPING:
	  si.state = MDSMap::STATE_REPLAY;
	  break;
	default:
	  assert(0);
	}

	info.state_seq = seq;
	si.rank = info.rank;
	si.inc = ++pending_mdsmap.inc[info.rank];
	pending_mdsmap.up[info.rank] = sgid;
	if (si.state > 0)
	  pending_mdsmap.last_failure = pending_mdsmap.epoch;
	if (si.state > 0 ||
	    si.state == MDSMap::STATE_CREATING ||
	    si.state == MDSMap::STATE_STARTING) {
	  // blacklist laggy mds
	  utime_t until = now;
	  until += g_conf->mds_blacklist_interval;
	  pending_mdsmap.last_failure_osd_epoch = mon->osdmon()->blacklist(info.addr, until);
	  propose_osdmap = true;
	}
	pending_mdsmap.mds_info.erase(gid);
	last_beacon.erase(gid);
	do_propose = true;
      } else if (info.state == MDSMap::STATE_STANDBY_REPLAY) {
	dout(10) << " failing " << gid << " " << info.addr << " mds." << info.rank << "." << info.inc
		 << " " << ceph_mds_state_name(info.state)
		 << dendl;
	pending_mdsmap.mds_info.erase(gid);
	last_beacon.erase(gid);
	do_propose = true;
      } else {
	if (info.state == MDSMap::STATE_STANDBY ||
	    info.state == MDSMap::STATE_STANDBY_REPLAY) {
	  // remove it
	  dout(10) << " removing " << gid << " " << info.addr << " mds." << info.rank << "." << info.inc
		   << " " << ceph_mds_state_name(info.state)
		   << " (laggy)" << dendl;
	  pending_mdsmap.mds_info.erase(gid);
	} else if (!info.laggy()) {
	  dout(10) << " marking " << gid << " " << info.addr << " mds." << info.rank << "." << info.inc
		   << " " << ceph_mds_state_name(info.state)
		   << " laggy" << dendl;
	  info.laggy_since = now;
	}
	last_beacon.erase(gid);
	do_propose = true;
      }
    }

    if (propose_osdmap)
      mon->osdmon()->propose_pending();

  }


  // have a standby take over?
  set<int> failed;
  pending_mdsmap.get_failed_mds_set(failed);
  if (!failed.empty()) {
    set<int>::iterator p = failed.begin();
    while (p != failed.end()) {
      int f = *p++;
      uint64_t sgid;
      string name;  // FIXME
      sgid = pending_mdsmap.find_replacement_for(f, name);
      if (sgid) {
	MDSMap::mds_info_t& si = pending_mdsmap.mds_info[sgid];
	dout(0) << " taking over failed mds." << f << " with " << sgid << "/" << si.name << " " << si.addr << dendl;
	si.state = MDSMap::STATE_REPLAY;
	si.rank = f;
	si.inc = ++pending_mdsmap.inc[f];
	pending_mdsmap.in.insert(f);
	pending_mdsmap.up[f] = sgid;
	pending_mdsmap.failed.erase(f);
	do_propose = true;
      }
    }
  }

  // have a standby follow someone?
  if (failed.empty()) {
    for (map<uint64_t,MDSMap::mds_info_t>::iterator j = pending_mdsmap.mds_info.begin();
	 j != pending_mdsmap.mds_info.end();
	 ++j) {
      MDSMap::mds_info_t& info = j->second;
      
      if (info.state != MDSMap::STATE_STANDBY)
	continue;

      /*
       * This mds is standby but has no rank assigned.
       * See if we can find it somebody to shadow
       */
      dout(20) << "gid " << j->first << " is standby and following nobody" << dendl;
      
      // standby for someone specific?
      if (info.standby_for_rank >= 0) {
	if (pending_mdsmap.is_followable(info.standby_for_rank) &&
	    try_standby_replay(info, pending_mdsmap.mds_info[pending_mdsmap.up[info.standby_for_rank]]))
	  do_propose = true;
	continue;
      }

      // check everyone
      for (map<uint64_t,MDSMap::mds_info_t>::iterator i = pending_mdsmap.mds_info.begin();
	   i != pending_mdsmap.mds_info.end();
	   ++i) {
	if (i->second.rank >= 0 && pending_mdsmap.is_followable(i->second.rank)) {
	  if ((info.standby_for_name.length() && info.standby_for_name != i->second.name) ||
	      info.standby_for_rank >= 0)
	    continue;   // we're supposed to follow someone else

	  if (info.standby_for_rank == MDSMap::MDS_STANDBY_ANY &&
	      try_standby_replay(info, i->second)) {
	    do_propose = true;
	    break;
	  }
	  continue;
	}
      }
    }
  }

  if (do_propose)
    propose_pending();
}

bool MDSMonitor::try_standby_replay(MDSMap::mds_info_t& finfo, MDSMap::mds_info_t& ainfo)
{
  // someone else already following?
  uint64_t lgid = pending_mdsmap.find_standby_for(ainfo.rank, ainfo.name);
  if (lgid) {
    MDSMap::mds_info_t& sinfo = pending_mdsmap.mds_info[lgid];
    dout(20) << " mds." << ainfo.rank
	     << " standby gid " << lgid << " with state "
	     << ceph_mds_state_name(sinfo.state)
	     << dendl;
    if (sinfo.state == MDSMap::STATE_STANDBY_REPLAY) {
      dout(20) << "  skipping this MDS since it has a follower!" << dendl;
      return false; // this MDS already has a standby
    }
  }

  // hey, we found an MDS without a standby. Pair them!
  finfo.standby_for_rank = ainfo.rank;
  dout(10) << "  setting to shadow mds rank " << finfo.standby_for_rank << dendl;
  finfo.state = MDSMap::STATE_STANDBY_REPLAY;
  return true;
}


void MDSMonitor::do_stop()
{
  // hrm...
  if (!mon->is_leader() ||
      !is_active()) {
    dout(0) << "do_stop can't stop right now, mdsmap not writeable" << dendl;
    return;
  }

  dout(7) << "do_stop stopping active mds nodes" << dendl;
  print_map(mdsmap);

  bool propose_osdmap = false;

  map<uint64_t,MDSMap::mds_info_t>::iterator p = pending_mdsmap.mds_info.begin();
  while (p != pending_mdsmap.mds_info.end()) {
    uint64_t gid = p->first;
    MDSMap::mds_info_t& info = p->second;
    p++;
    switch (info.state) {
    case MDSMap::STATE_ACTIVE:
    case MDSMap::STATE_STOPPING:
      info.state = MDSMap::STATE_STOPPING;
      break;
    case MDSMap::STATE_STARTING:
      pending_mdsmap.stopped.insert(info.rank);
    case MDSMap::STATE_CREATING:
      pending_mdsmap.up.erase(info.rank);
      pending_mdsmap.mds_info.erase(gid);
      pending_mdsmap.in.erase(info.rank);
      break;
    case MDSMap::STATE_REPLAY:
    case MDSMap::STATE_RESOLVE:
    case MDSMap::STATE_RECONNECT:
    case MDSMap::STATE_REJOIN:
    case MDSMap::STATE_CLIENTREPLAY:
      // BUG: hrm, if this is the case, the STOPPING guys won't be able to stop, will they?
      {
	utime_t until = ceph_clock_now(g_ceph_context);
	until += g_conf->mds_blacklist_interval;
	pending_mdsmap.last_failure_osd_epoch = mon->osdmon()->blacklist(info.addr, until);
	propose_osdmap = true;
      }
      pending_mdsmap.failed.insert(info.rank);
      pending_mdsmap.up.erase(info.rank);
      pending_mdsmap.mds_info.erase(gid);
      pending_mdsmap.in.erase(info.rank);
      break;
    }
  }

  propose_pending();
  if (propose_osdmap)
    mon->osdmon()->propose_pending();
}<|MERGE_RESOLUTION|>--- conflicted
+++ resolved
@@ -931,7 +931,6 @@
 	ss << "removed data pool " << poolid << " from mdsmap";
     } else if (m->cmd[1] == "newfs" && m->cmd.size() >= 4) {
       MDSMap newmap;
-<<<<<<< HEAD
       long metadata = parse_pos_long(m->cmd[2].c_str(), &ss);
       if (metadata < 0)
 	goto out;
@@ -948,21 +947,9 @@
 	ss << "new fs with metadata pool " << metadata << " and data pool " << data;
 	string rs;
 	getline(ss, rs);
-	paxos->wait_for_commit(new Monitor::C_Command(mon, m, 0, rs, paxos->get_version()));
+	paxos->wait_for_commit(new Monitor::C_Command(mon, m, 0, rs, get_version()));
 	return true;
       }
-=======
-      int metadata = atoi(m->cmd[2].c_str());
-      int data = atoi(m->cmd[3].c_str());
-      pending_mdsmap = newmap;
-      pending_mdsmap.epoch = mdsmap.epoch + 1;
-      create_new_fs(pending_mdsmap, metadata, data);
-      ss << "new fs with metadata pool " << metadata << " and data pool " << data;
-      string rs;
-      getline(ss, rs);
-      paxos->wait_for_commit(new Monitor::C_Command(mon, m, 0, rs, get_version()));
-      return true;
->>>>>>> 8fc23ca2
     }    
   }
   if (r == -EINVAL) 
